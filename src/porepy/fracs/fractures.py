--- conflicted
+++ resolved
@@ -1086,18 +1086,15 @@
         self.tol = tol
         self.verbose = verbose
 
-<<<<<<< HEAD
         # Initialize with an empty domain. Can be modified later by a call to
         # 'impose_external_boundary()'
         self.domain = None
-=======
         # Initialize mesh size parameters as empty
         self.h_min = None
         self.h_ideal = None
 
         # No auxiliary points have been added
         self.auxiliary_points_added = False
->>>>>>> 2df248fb
 
     def add(self, f):
         # Careful here, if we remove one fracture and then add, we'll have
@@ -2231,8 +2228,9 @@
         writer = GmshWriter(p, edges, polygons=poly, domain=self.domain,
                             intersection_points=intersection_points,
                             mesh_size_bound=mesh_size_bound,
-<<<<<<< HEAD
-                            mesh_size=mesh_size, tolerance=gmsh_tolerance)
+                            mesh_size=mesh_size, tolerance=gmsh_tolerance,
+                            edges_2_frac=self.decomposition['line_in_frac'])
+
         writer.write_geo(file_name)
 
     def fracture_to_plane(self, frac_num):
@@ -2269,10 +2267,4 @@
                 of = i.get_other_fracture(frac).index
                 other_frac = np.append(other_frac, of)
 
-        return p_2d, ip, other_frac, rot, cp
-=======
-                            mesh_size=mesh_size, tolerance=gmsh_tolerance,
-                            edges_2_frac=self.decomposition['line_in_frac'])
-
-        writer.write_geo(file_name)
->>>>>>> 2df248fb
+        return p_2d, ip, other_frac, rot, cp