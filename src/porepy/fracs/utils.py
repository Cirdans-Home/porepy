""" Frontend utility functions related to fractures and their meshing.

"""
from __future__ import annotations

import logging
from itertools import zip_longest

import numpy as np

import porepy as pp

# Module level logger
logger = logging.getLogger(__name__)


def fracture_length_2d(pts, edges):
    """Find the length of 2D fracture traces.

    Args:
        pts (np.ndarray, 2 x n_pts): Coordinates of start and endpoints of
            fractures.
        edges (np.ndarary, 2 x n_fracs): Indices of start and endpoint of
            fractures, referring to columns in pts.

    Returns:
        np.ndarray, length n_fracs: Length of each fracture.

    """
    start = pts[:, edges[0]]
    end = pts[:, edges[1]]

    length = np.sqrt(np.sum(np.power(end - start, 2), axis=0))
    return length


def uniquify_points(pts, edges, tol):
    """Uniquify a set of points by merging almost coinciding coordinates.

    Also update fractures, and remove edges that consist of a single point
    (either after the points were merged, or because the input was a point
    edge).

    Args:
        pts (np.ndarary, n_dim x n_pts): Coordinates of start and endpoints of
            the fractures.
        edges (np.ndarray, n x n_fracs): Indices of start and endpoint of
            fractures, referring to columns in pts. Should contain at least two
            rows; additional rows representing fracture tags are also accepted.
        tol (double): Tolerance used for merging points.

    Returns:
        np.ndarray (n_dim x n_pts_unique): Unique point array.
        np.ndarray (2 x n_fracs_update): Updated start and endpoints of
            fractures.
        np.ndarray: Index (referring to input) of fractures deleted as they
            effectively contained a single coordinate.

    """

    # uniquify points based on coordinates
    p_unique, _, o2n = pp.utils.setmembership.unique_columns_tol(pts, tol=tol)
    # update edges
    e_unique_p = np.vstack((o2n[edges[:2]], edges[2:]))

    # Find edges that start and end in the same point, and delete them
    point_edge = np.where(np.diff(e_unique_p[:2], axis=0)[0] == 0)[0].ravel()
    e_unique = np.delete(e_unique_p, point_edge, axis=1)

    return p_unique, e_unique, point_edge


def linefractures_to_pts_edges(
<<<<<<< HEAD
    fractures: list[LineFracture], tol: float = 1e-8
=======
    fractures: list[pp.LineFracture],
>>>>>>> 7a7f436c
) -> tuple[np.ndarray, np.ndarray]:
    """Convert a list of fractures into arrays of the corresponding points and edges.

    Parameters:
        fractures: List of fractures.

    Returns:
        pts: ``(shape=(2, np))``
            Coordinates of the start- and endpoints of the
            fractures.
        edges: ``(2 + num_tags, shape=(len(fractures)), dtype=int)``
            Indices for the start- and endpoint of each fracture. Note, that one point
            in ``pts`` may be the start- and/or endpoint of multiple fractures.

            Additional rows are optional tags of the fractures. In the standard form,
            the third row (first row of tags) identifies the type of edges, referring to
            the numbering system in GmshInterfaceTags. The second row of tags keeps
            track of the numbering of the edges (referring to the original order of the
            edges) in geometry processing like intersection removal. Additional tags can
            be assigned by the user.
        tol: Absolute tolerance to decide if start-/endpoints of two different fractures
            are equal. Defaults to 1e-8.

    """
    pts_list: list[np.ndarray] = []
    edges_list: list[np.ndarray] = []
    for frac in fractures:
        # Peter: I did not find a practical way to do this with numpy arrays only
        # (without the code getting messy).
        pt_indices: list[int] = []
        for point in frac.points():
            # Check if the point is already start-/endpoint of another fracture.
            # TODO: Change the comparison to functions in numpy (e.g. ``np.any``).
            compare_points = [
                np.allclose(point.squeeze(), x, atol=tol) for x in pts_list
            ]
            if not any(compare_points):
                pts_list.append(point.squeeze())
                pt_indices.append(len(pts_list) - 1)
            else:
                pt_indices.append(compare_points.index(True))
        # TODO: Perhaps remove this assertion, it's impact on computation time should be
        # negligible though.
        assert len(pt_indices) == 2
        # Combine with tags of the fracture and store the full edge in a list.
        edges_list.append(np.concatenate([np.array(pt_indices), frac.tags]))
    # pts = np.array(pts_list).squeeze().T
    pts = np.stack(pts_list, axis=-1)
    # Determine the maximum number of tags. -> This determines the shape of the
    # ``edges`` array.
    max_edge_dim = max((np.shape(edge)[0] for edge in edges_list), default=2)
    # Initialize the ``edges`` array with ``-1``. This value indicates that each edge
    # has no tags. Fill in the first two rows with the fracture start-/endpoints and the
    # rest of the rows with tags where they exist. All other tags keep their initial
    # value of ``-1``, which is equal to the tag not existing.
    # This seemingly complicated procedure is done to ensure that the ``edges`` array is
    # not ragged.
    edges = np.full((max_edge_dim, len(fractures)), -1, dtype=np.int8)
    for row_index, edge in enumerate(edges_list):
        edges[: edge.shape[0], row_index] = edge
    return pts, edges


def pts_edges_to_linefractures(
    pts: np.ndarray, edges: np.ndarray
<<<<<<< HEAD
) -> list[LineFracture]:
    """Convert points and edges into a list of fractures.
=======
) -> list[pp.LineFracture]:
    """Convert points and edges into a list of fractures
>>>>>>> 7a7f436c

    Parameters:
        pts: ``(shape=(2, np))``
            Coordinates of the start- and endpoints of the
            fractures.
        edges: ``(2 + num_tags, shape=(len(fractures)), dtype=int)``
            Indices for the start- and endpoint of each fracture. Note, that one point
            in ``pts`` may be the start- and/or endpoint of multiple fractures.

            Additional rows are optional tags of the fractures. In the standard form,
            the third row (first row of tags) identifies the type of edges, referring to
            the numbering system in GmshInterfaceTags. The second row of tags keeps
            track of the numbering of the edges (referring to the original order of the
            edges) in geometry processing like intersection removal. Additional tags can
            be assigned by the user.

    Returns:
        List of fractures.
    """
<<<<<<< HEAD
    fractures: list[LineFracture] = []
    for start_index, end_index, *tags in edges.T:
        fractures.append(
            LineFracture(
                np.array([pts[:, start_index], pts[:, end_index]]).T, tags=tags
            )
=======
    fractures: list[pp.LineFracture] = []
    for start_index, end_index in zip(edges[0, :], edges[1, :]):
        fractures.append(
            pp.LineFracture(np.array([pts[:, start_index], pts[:, end_index]]).T)
>>>>>>> 7a7f436c
        )
    return fractures<|MERGE_RESOLUTION|>--- conflicted
+++ resolved
@@ -71,11 +71,7 @@
 
 
 def linefractures_to_pts_edges(
-<<<<<<< HEAD
-    fractures: list[LineFracture], tol: float = 1e-8
-=======
-    fractures: list[pp.LineFracture],
->>>>>>> 7a7f436c
+    fractures: list[pp.LineFracture], tol: float = 1e-8
 ) -> tuple[np.ndarray, np.ndarray]:
     """Convert a list of fractures into arrays of the corresponding points and edges.
 
@@ -141,13 +137,8 @@
 
 def pts_edges_to_linefractures(
     pts: np.ndarray, edges: np.ndarray
-<<<<<<< HEAD
-) -> list[LineFracture]:
-    """Convert points and edges into a list of fractures.
-=======
 ) -> list[pp.LineFracture]:
     """Convert points and edges into a list of fractures
->>>>>>> 7a7f436c
 
     Parameters:
         pts: ``(shape=(2, np))``
@@ -167,18 +158,11 @@
     Returns:
         List of fractures.
     """
-<<<<<<< HEAD
-    fractures: list[LineFracture] = []
+    fractures: list[pp.LineFracture] = []
     for start_index, end_index, *tags in edges.T:
         fractures.append(
-            LineFracture(
+            pp.LineFracture(
                 np.array([pts[:, start_index], pts[:, end_index]]).T, tags=tags
             )
-=======
-    fractures: list[pp.LineFracture] = []
-    for start_index, end_index in zip(edges[0, :], edges[1, :]):
-        fractures.append(
-            pp.LineFracture(np.array([pts[:, start_index], pts[:, end_index]]).T)
->>>>>>> 7a7f436c
         )
     return fractures