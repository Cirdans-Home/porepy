"""
Module for creating simplex grids with fractures.
"""
import warnings
import time
import sys
import numpy as np
from meshio import gmsh_io
import logging

from porepy.grids import constants
from porepy.grids.gmsh import gmsh_interface, mesh_2_grid
from porepy.fracs import fractures, tools
import porepy.utils.comp_geom as cg
from porepy.utils.setmembership import unique_columns_tol, ismember_rows


logger = logging.getLogger(__name__)

def tetrahedral_grid(fracs=None, box=None, network=None, subdomains=[], **kwargs):
    """
    Create grids for a domain with possibly intersecting fractures in 3d.
    The function can be call through the wrapper function meshing.simplex_grid.

    Based on the specified fractures, the method computes fracture
    intersections if necessary, creates a gmsh input file, runs gmsh and reads
    the result, and then constructs grids in 3d (the whole domain), 2d (one for
    each individual fracture), 1d (along fracture intersections), and 0d
    (meeting between intersections).

    The fractures can be specified is terms of the keyword 'fracs' (either as
    numpy arrays or Fractures, see below), or as a ready-made FractureNetwork
    by the keyword 'network'. For fracs, the boundary of the domain must be
    specified as well, by 'box'. For a ready network, the boundary will be
    imposed if provided. For a network will use pre-computed intersection and
    decomposition if these are available (attributes 'intersections' and
    'decomposition').

    Parameters
    ----------
    fracs (list, optional): List of either pre-defined fractures, or
        np.ndarrays, (each 3xn) of fracture vertexes.
    box (dictionary, optional). Domain specification. Should have keywords
        xmin, xmax, ymin, ymax, zmin, zmax.
    network (fractures.FractureNetwork, optional): A FractureNetwork
        containing fractures.
    subdomain (list, optional): List of planes partitioning the 3d domain
        into subdomains. The planes are defined in the same way as fracs.

    The fractures should be specified either by a combination of fracs and
    box, or by network (possibly combined with box). See above.

    **kwargs: To be explored.

    Returns
    -------
    list (length 4): For each dimension (3 -> 0), a list of all grids in
        that dimension.

    Examples
    --------
    frac1 = np.array([[1,1,4,4], [1,4,4,1], [2,2,2,2]])
    frac2 = np.array([[2,2,2,2], [1,1,4,4], [1,4,4,1]])
    fracs = [frac1, frac2]
    domain = {'xmin': 0, 'ymin': 0, 'zmin': 0,
              'xmax': 5, 'ymax': 5, 'zmax': 5,}
    path_to_gmsh = .... # Set the sytem path to gmsh
    gb = tetrahedral_grid(fracs, domain, gmsh_path = path_to_gmsh)
    """

    # Verbosity level
    verbose = kwargs.get('verbose', 0)

    # File name for communication with gmsh
    file_name = kwargs.pop('file_name', 'gmsh_frac_file')

    if network is None:

        frac_list = []
        if fracs is not None:
            for f in fracs:
                # Input can be either numpy arrays or predifined fractures. As a
                # guide, we treat f as a fracture if it has an attribute p which is
                # a numpy array.
                # If f turns out not to be a fracture, strange errors will result
                # as the further program tries to access non-existing methods.
                # The correct treatment here would be several
                # isinstance-statements, but that became less than elegant. To
                # revisit.
                if hasattr(f, 'p') and isinstance(f.p, np.ndarray):
                    frac_list.append(f)
                else:
                    # Convert the fractures from numpy representation to our 3D
                    # fracture data structure.
                    frac_list.append(fractures.Fracture(f))

        # Combine the fractures into a network
        network = fractures.FractureNetwork(frac_list, verbose=verbose,
                                            tol=kwargs.get('tol', 1e-4))
    # Add any subdomain boundaries:
    network.add_subdomain_boundaries(subdomains)
    # Impose external boundary. If box is None, a domain size somewhat larger
    # than the network will be assigned.
    network.impose_external_boundary(box)
    # Find intersections and split them, preparing the way for dumping the
    # network to gmsh
    if not network.has_checked_intersections:
        network.find_intersections()
    else:
<<<<<<< HEAD
        if verbose:
            print('Use existing intersections')
=======
        logger.info('Use existing intersections')
>>>>>>> 6eda7197


    # If fields mesh_size_frac and mesh_size_min are provided, try to estimate mesh sizes.
    mesh_size_frac = kwargs.get('mesh_size_frac', None)
    mesh_size_min = kwargs.get('mesh_size_min', None)
    mesh_size_bound = kwargs.get('mesh_size_bound', None)
    if mesh_size_frac is not None and mesh_size_min is not None:
        if mesh_size_bound is None:
            mesh_size_bound = mesh_size_frac
        network.insert_auxiliary_points(mesh_size_frac, mesh_size_min,
                                        mesh_size_bound)
        # In this case we need to recompute intersection decomposition anyhow.
        network.split_intersections()

    if not hasattr(network, 'decomposition'):
        network.split_intersections()
    else:
<<<<<<< HEAD
        if verbose:
            print('Use existing decomposition')
=======
        logger.info('Use existing decomposition')
>>>>>>> 6eda7197

    in_file = file_name + '.geo'
    out_file = file_name + '.msh'

    network.to_gmsh(in_file, **kwargs)

    gmsh_opts = kwargs.get('gmsh_opts', {})
    gmsh_verbose = kwargs.get('gmsh_verbose', verbose)
    gmsh_opts['-v'] = gmsh_verbose
    gmsh_status = gmsh_interface.run_gmsh(in_file, out_file, dims=3,
                                          **gmsh_opts)

<<<<<<< HEAD
    if verbose:
        print('Gmsh status: ' + str(gmsh_status))

    return tetrahedral_grid_from_gmsh(file_name, network, **kwargs)
=======
    if verbose > 0:
        start_time = time.time()
        if gmsh_status == 0:
            logger.info('Gmsh processed file successfully')
        else:
            logger.error('Gmsh failed with status '+str(gmsh_status))

    pts, cells, _, cell_info, phys_names = gmsh_io.read(out_file)

    # Invert phys_names dictionary to map from physical tags to corresponding
    # physical names
    phys_names = {v[0]: k for k, v in phys_names.items()}

    # Call upon helper functions to create grids in various dimensions.
    # The constructors require somewhat different information, reflecting the
    # different nature of the grids.
    g_3d = mesh_2_grid.create_3d_grids(pts, cells)
    g_2d = mesh_2_grid.create_2d_grids(
        pts, cells, is_embedded=True, phys_names=phys_names,
        cell_info=cell_info, network=network)
    g_1d, _ = mesh_2_grid.create_1d_grids(pts, cells, phys_names, cell_info)
    g_0d = mesh_2_grid.create_0d_grids(pts, cells)

    grids = [g_3d, g_2d, g_1d, g_0d]

    if verbose > 0:
        delta_time = str(time.time()-start_time)
        logger.info('\nGrid creation completed. Elapsed time '+delta_time+'\n')
        for g_set in grids:
            if len(g_set) > 0:
                s = 'Created ' + str(len(g_set)) + ' ' + str(g_set[0].dim) + \
                    '-d grids with '
                num = 0
                for g in g_set:
                    num += g.num_cells
                s += str(num) + ' cells'
                logger.info(s)
        logger.info('\n')

    return grids
>>>>>>> 6eda7197

def triangle_grid_embedded(network, find_isect=True, f_name='dfn_network',
                           mesh_size_frac=None, mesh_size_min=None,
                           mesh_size_bound=None, **kwargs):
    """ Create triangular (2D) grid of a domain embedded in 3D space, without
    meshing the 3D volume.

    The resulting grid can be used in a DFN model. The grid will be fully
    conforming along intersections between fractures.

    This function produces a set of grids for fractures and lower-dimensional
    objects, but it does nothing to merge the grids. To create a GridBucket,
    use the function fracs.meshing.dfn instead, with the option
    conforming=True.

    To set the mesh size, use parameters mesh_size_frac and mesh_size_min, to represent the
    ideal and minimal mesh size sent to gmsh. For more details, see the gmsh
    manual on how to set mesh sizes.

    Parameters:
        network (FractureNetwork): To be meshed.
        find_isect (boolean, optional): If True (default), the network will
            search for intersections among fractures. Set False if
            network.find_intersections() already has been called.
        f_name (str, optional): Filename for communication with gmsh.
            The config file for gmsh will be f_name.geo, with the grid output
            to f_name.msh. Defaults to dfn_network.
        mesh_size_frac (double, optional): Target mesh size sent to gmsh. If not
            provided, gmsh will do its best to decide on the mesh size.
        mesh_size_min (double, optional): Minimal mesh size sent to gmsh. If not
            provided, gmsh will do its best to decide on the mesh size.
        **kwargs: Arguments sent to gmsh etc.

    Returns:
        list (length 3): For each dimension (2 -> 0), a list of all grids in
            that dimension.

    """

    verbose = 1

    if find_isect:
        network.find_intersections()

    # If fields mesh_size_frac and mesh_size_min are provided, try to estimate mesh sizes.
    if mesh_size_frac is not None and mesh_size_min is not None:
        if mesh_size_bound is None:
            mesh_size_bound = mesh_size_frac
        network.insert_auxiliary_points(mesh_size_frac, mesh_size_min, mesh_size_bound)
        # In this case we need to recompute intersection decomposition anyhow.
        network.split_intersections()

    if not hasattr(network, 'decomposition'):
        network.split_intersections()
    else:
        logger.info('Use existing decomposition')

    pts, cells, cell_info, phys_names = _run_gmsh(f_name, network,
                                                  in_3d=False, **kwargs)
    g_2d = mesh_2_grid.create_2d_grids(
        pts, cells, is_embedded=True, phys_names=phys_names,
        cell_info=cell_info, network=network)
    g_1d, _ = mesh_2_grid.create_1d_grids(pts, cells, phys_names, cell_info)
    g_0d = mesh_2_grid.create_0d_grids(pts, cells)

    grids = [g_2d, g_1d, g_0d]

    if verbose > 0:
        logger.info('\n')
        for g_set in grids:
            if len(g_set) > 0:
                s = 'Created ' + str(len(g_set)) + ' ' + str(g_set[0].dim) + \
                    '-d grids with '
                num = 0
                for g in g_set:
                    num += g.num_cells
                s += str(num) + ' cells'
                logger.info(s)
        logger.info('\n')

    return grids

def _run_gmsh(file_name, network, **kwargs):

    verbose = kwargs.get('verbose', 1)
    if file_name[-4:] == '.geo' or file_name[-4:] == '.msh':
        file_name = file_name[:-4]

    in_file = file_name + '.geo'
    out_file = file_name + '.msh'

    if not hasattr(network, 'decomposition'):
        network.split_intersections()
    else:
        logger.info('Use existing decomposition')

    network.to_gmsh(in_file, **kwargs)

    gmsh_opts = kwargs.get('gmsh_opts', {})
    gmsh_verbose = kwargs.get('gmsh_verbose', verbose)
    gmsh_opts['-v'] = gmsh_verbose
    gmsh_status = gmsh_interface.run_gmsh(in_file, out_file, dims=3,
                                          **gmsh_opts)

    if verbose > 0:
        if gmsh_status == 0:
            logger.info('Gmsh processed file successfully')
        else:
            logger.error('Gmsh failed with status '+str(gmsh_status))
            sys.exit()

    pts, cells, _, cell_info, phys_names = gmsh_io.read(out_file)

    # Invert phys_names dictionary to map from physical tags to corresponding
    # physical names
    phys_names = {v[0]: k for k, v in phys_names.items()}

    return pts, cells, cell_info, phys_names

def triangle_grid(fracs, domain, **kwargs):
    """
    Generate a gmsh grid in a 2D domain with fractures.

    The function uses modified versions of pygmsh and mesh_io,
    both downloaded from github.

    To be added:
    Functionality for tuning gmsh, including grid size, refinements, etc.

    Parameters
    ----------
    fracs: (dictionary) Two fields: points (2 x num_points) np.ndarray,
        edges (2 x num_lines) connections between points, defines fractures.
    box: (dictionary) keys xmin, xmax, ymin, ymax, [together bounding box
        for the domain]
    **kwargs: To be explored.

    Returns
    -------
    list (length 3): For each dimension (2 -> 0), a list of all grids in
        that dimension.

    Examples
    p = np.array([[-1, 1, 0, 0], [0, 0, -1, 1]])
    lines = np.array([[0, 2], [1, 3]])
    char_h = 0.5 * np.ones(p.shape[1])
    tags = np.array([1, 3])
    fracs = {'points': p, 'edges': lines}
    box = {'xmin': -2, 'xmax': 2, 'ymin': -2, 'ymax': 2}
    g = triangle_grid(fracs, box)

    """
    logger.info('Create 2d mesh')

    # Verbosity level
    verbose = kwargs.get('verbose', 1)

    # File name for communication with gmsh
    file_name = kwargs.get('file_name', 'gmsh_frac_file')
    kwargs.pop('file_name', str())

    tol = kwargs.get('tol', 1e-4)

    in_file = file_name + '.geo'
    out_file = file_name + '.msh'

    # Pick out fracture points, and their connections
    frac_pts = fracs['points']
    frac_con = fracs['edges']

    # Unified description of points and lines for domain, and fractures
    pts_all, lines, domain_pts = __merge_domain_fracs_2d(domain, frac_pts, frac_con)

    # Snap to underlying grid before comparing points
    pts_all = cg.snap_to_grid(pts_all, tol)

    assert np.all(np.diff(lines[:2], axis=0) != 0)

    # Ensure unique description of points
    pts_all, _, old_2_new = unique_columns_tol(pts_all, tol=tol)
    lines[:2] = old_2_new[lines[:2]]
    to_remove = np.where(lines[0, :] == lines[1, :])[0]
    lines = np.delete(lines, to_remove, axis=1)

    # In some cases the fractures and boundaries impose the same constraint
    # twice, although it is not clear why. Avoid this by uniquifying the lines.
    # This may disturb the line tags in lines[2], but we should not be
    # dependent on those.
    li = np.sort(lines[:2], axis=0)
    li_unique, new_2_old, old_2_new = unique_columns_tol(li)
    lines = lines[:, new_2_old]

    assert np.all(np.diff(lines[:2], axis=0) != 0)

    # We split all fracture intersections so that the new lines do not
    # intersect, except possible at the end points
    logger.info('Remove edge crossings')
    tm = time.time()
    pts_split, lines_split = cg.remove_edge_crossings(pts_all, lines, tol=tol)
    logger.info('Done. Elapsed time ' + str(time.time() - tm))

    # Ensure unique description of points
    pts_split = cg.snap_to_grid(pts_split, tol)
    pts_split, _, old_2_new = unique_columns_tol(pts_split, tol=tol)
    lines_split[:2] = old_2_new[lines_split[:2]]
    to_remove = np.where(lines[0, :] == lines[1, :])[0]
    lines = np.delete(lines, to_remove, axis=1)

    # Remove lines with the same start and end-point.
    # This can be caused by L-intersections, or possibly also if the two
    # endpoints are considered equal under tolerance tol.
    remove_line_ind = np.where(np.diff(lines_split[:2], axis=0)[0] == 0)[0]
    lines_split = np.delete(lines_split, remove_line_ind, axis=1)

    # TODO: This operation may leave points that are not referenced by any
    # lines. We should probably delete these.

    # We find the end points that are shared by more than one intersection
    intersections = __find_intersection_points(lines_split)

    # Gridding size

    if 'mesh_size_frac' in kwargs.keys():
        # Tag points at the domain corners
        logger.info('Determine mesh size')
        tm = time.time()
        boundary_pt_ind = ismember_rows(pts_split, domain_pts, sort=False)[0]
        mesh_size, pts_split, lines_split = \
            tools.determine_mesh_size(pts_split, boundary_pt_ind, lines_split,
                                      **kwargs)
        logger.info('Done. Elapsed time ' + str(time.time() - tm))
    else:
        mesh_size = None

    # gmsh options

    meshing_algorithm = kwargs.get('meshing_algorithm')

    # Create a writer of gmsh .geo-files
    gw = gmsh_interface.GmshWriter(
        pts_split, lines_split, domain=domain, mesh_size=mesh_size,
        intersection_points=intersections,
        meshing_algorithm=meshing_algorithm)
    gw.write_geo(in_file)

    triangle_grid_run_gmsh(file_name, **kwargs)
    return triangle_grid_from_gmsh(file_name, **kwargs)

#------------------------------------------------------------------------------#

def triangle_grid_run_gmsh(file_name, **kwargs):

    if file_name.endswith('.geo'):
        file_name = file_name[:-4]
    in_file = file_name + '.geo'
    out_file = file_name + '.msh'

    # Verbosity level
    verbose = kwargs.get('verbose', 1)
    gmsh_verbose = kwargs.get('gmsh_verbose', verbose)
    gmsh_opts = {'-v': gmsh_verbose}

    logger.info('Run gmsh')
    tm = time.time()
    # Run gmsh
    gmsh_status = gmsh_interface.run_gmsh(in_file, out_file, dims=2,
                                          **gmsh_opts)

    if gmsh_status == 0:
        logger.info('Gmsh processed file successfully')
        logger.info('Elapsed time ' + str(time.time() - tm))
    else:
        logger.error('Gmsh failed with status ' + str(gmsh_status))

#------------------------------------------------------------------------------#

def triangle_grid_from_gmsh(file_name, **kwargs):

    start_time = time.time()

    if file_name.endswith('.msh'):
        file_name = file_name[:-4]
    out_file = file_name + '.msh'

    # Verbosity level
    verbose = kwargs.get('verbose', 1)

    pts, cells, _, cell_info, phys_names = gmsh_io.read(out_file)

    # Invert phys_names dictionary to map from physical tags to corresponding
    # physical names.
    # As of meshio 1.10, the value of the physical name is defined as a numpy
    # array, with the first item being the tag, the second the dimension.
    phys_names = {v[0]: k for k, v in phys_names.items()}

    # Constants used in the gmsh.geo-file
    const = constants.GmshConstants()

    # Create grids from gmsh mesh.
    logger.info('Create grids of various dimensions')
    g_2d = mesh_2_grid.create_2d_grids(pts, cells, is_embedded=False)
    g_1d, _ = mesh_2_grid.create_1d_grids(
        pts, cells, phys_names, cell_info, line_tag=const.PHYSICAL_NAME_FRACTURES)
    g_0d = mesh_2_grid.create_0d_grids(pts, cells)
    grids = [g_2d, g_1d, g_0d]

    logger.info('Grid creation completed. Elapsed time ' + str(time.time() -
                                                               start_time))

    for g_set in grids:
        if len(g_set) > 0:
            s = 'Created ' + str(len(g_set)) + ' ' + str(g_set[0].dim) + \
                '-d grids with '
            num = 0
            for g in g_set:
                num += g.num_cells
            s += str(num) + ' cells'
            logger.info(s)

    return grids

#------------------------------------------------------------------------------#

def tetrahedral_grid_from_gmsh(file_name, network, **kwargs):

    start_time = time.time()
    # Verbosity level
    verbose = kwargs.get('verbose', 1)

    if file_name.endswith('.msh'):
        file_name = file_name[:-4]
    file_name = file_name + '.msh'

    pts, cells, _, cell_info, phys_names = gmsh_io.read(file_name)

    # Invert phys_names dictionary to map from physical tags to corresponding
    # physical names
    phys_names = {v[0]: k for k, v in phys_names.items()}

    # Call upon helper functions to create grids in various dimensions.
    # The constructors require somewhat different information, reflecting the
    # different nature of the grids.
    g_3d = mesh_2_grid.create_3d_grids(pts, cells)
    g_2d = mesh_2_grid.create_2d_grids(
        pts, cells, is_embedded=True, phys_names=phys_names,
        cell_info=cell_info, network=network)
    g_1d, _ = mesh_2_grid.create_1d_grids(pts, cells, phys_names, cell_info)
    g_0d = mesh_2_grid.create_0d_grids(pts, cells)

    grids = [g_3d, g_2d, g_1d, g_0d]

    if verbose > 0:
        print('\n')
        print('Grid creation completed. Elapsed time ' + str(time.time() -
                                                             start_time))
        print('\n')
        for g_set in grids:
            if len(g_set) > 0:
                s = 'Created ' + str(len(g_set)) + ' ' + str(g_set[0].dim) + \
                    '-d grids with '
                num = 0
                for g in g_set:
                    num += g.num_cells
                s += str(num) + ' cells'
                print(s)
        print('\n')

    return grids
#-----------------------------------------------------------------------------#

def __merge_domain_fracs_2d(dom, frac_p, frac_l):
    """
    Merge fractures, domain boundaries and lines for compartments.
    The unified description is ready for feeding into meshing tools such as
    gmsh

    Parameters:
    dom: dictionary defining domain. fields xmin, xmax, ymin, ymax
    frac_p: np.ndarray. Points used in fracture definition. 2 x num_points.
    frac_l: np.ndarray. Connection between fracture points. 2 x num_fracs

    returns:
    p: np.ndarary. Merged list of points for fractures, compartments and domain
        boundaries.
    l: np.ndarray. Merged list of line connections (first two rows), tag
        identifying which type of line this is (third row), and a running index
        for all lines (fourth row)
    """

    # Use constants set outside. If we ever
    const = constants.GmshConstants()

    if isinstance(dom, dict):
        # First create lines that define the domain
        x_min = dom['xmin']
        x_max = dom['xmax']
        y_min = dom['ymin']
        y_max = dom['ymax']
        dom_p = np.array([[x_min, x_max, x_max, x_min],
                          [y_min, y_min, y_max, y_max]])
        dom_lines = np.array([[0, 1], [1, 2], [2, 3], [3, 0]]).T
    else:
        dom_p = dom
        tmp = np.arange(dom_p.shape[1])
        dom_lines = np.vstack((tmp, (tmp + 1) % dom_p.shape[1]))

    num_dom_lines = dom_lines.shape[1]  # Should be 4

    # The  lines will have all fracture-related tags set to zero.
    # The plan is to ignore these tags for the boundary and compartments,
    # so it should not matter
    dom_tags = const.DOMAIN_BOUNDARY_TAG * np.ones((1, num_dom_lines))
    dom_l = np.vstack((dom_lines, dom_tags))

    # Also add a tag to the fractures, signifying that these are fractures
    frac_l = np.vstack((frac_l,
                        const.FRACTURE_TAG * np.ones(frac_l.shape[1])))

    # Merge the point arrays, compartment points first
    p = np.hstack((dom_p, frac_p))

    # Adjust index of fracture points to account for the compartment points
    frac_l[:2] += dom_p.shape[1]

    l = np.hstack((dom_l, frac_l)).astype('int')

    # Add a second tag as an identifier of each line.
    l = np.vstack((l, np.arange(l.shape[1])))

    return p, l, dom_p


def __find_intersection_points(lines):
    const = constants.GmshConstants()
    frac_id = np.ravel(lines[:2, lines[2] == const.FRACTURE_TAG])
    _, ia, count = np.unique(frac_id, True, False, True)
    return frac_id[ia[count > 1]]<|MERGE_RESOLUTION|>--- conflicted
+++ resolved
@@ -107,12 +107,7 @@
     if not network.has_checked_intersections:
         network.find_intersections()
     else:
-<<<<<<< HEAD
-        if verbose:
-            print('Use existing intersections')
-=======
         logger.info('Use existing intersections')
->>>>>>> 6eda7197
 
 
     # If fields mesh_size_frac and mesh_size_min are provided, try to estimate mesh sizes.
@@ -130,12 +125,7 @@
     if not hasattr(network, 'decomposition'):
         network.split_intersections()
     else:
-<<<<<<< HEAD
-        if verbose:
-            print('Use existing decomposition')
-=======
         logger.info('Use existing decomposition')
->>>>>>> 6eda7197
 
     in_file = file_name + '.geo'
     out_file = file_name + '.msh'
@@ -148,53 +138,8 @@
     gmsh_status = gmsh_interface.run_gmsh(in_file, out_file, dims=3,
                                           **gmsh_opts)
 
-<<<<<<< HEAD
-    if verbose:
-        print('Gmsh status: ' + str(gmsh_status))
-
     return tetrahedral_grid_from_gmsh(file_name, network, **kwargs)
-=======
-    if verbose > 0:
-        start_time = time.time()
-        if gmsh_status == 0:
-            logger.info('Gmsh processed file successfully')
-        else:
-            logger.error('Gmsh failed with status '+str(gmsh_status))
-
-    pts, cells, _, cell_info, phys_names = gmsh_io.read(out_file)
-
-    # Invert phys_names dictionary to map from physical tags to corresponding
-    # physical names
-    phys_names = {v[0]: k for k, v in phys_names.items()}
-
-    # Call upon helper functions to create grids in various dimensions.
-    # The constructors require somewhat different information, reflecting the
-    # different nature of the grids.
-    g_3d = mesh_2_grid.create_3d_grids(pts, cells)
-    g_2d = mesh_2_grid.create_2d_grids(
-        pts, cells, is_embedded=True, phys_names=phys_names,
-        cell_info=cell_info, network=network)
-    g_1d, _ = mesh_2_grid.create_1d_grids(pts, cells, phys_names, cell_info)
-    g_0d = mesh_2_grid.create_0d_grids(pts, cells)
-
-    grids = [g_3d, g_2d, g_1d, g_0d]
-
-    if verbose > 0:
-        delta_time = str(time.time()-start_time)
-        logger.info('\nGrid creation completed. Elapsed time '+delta_time+'\n')
-        for g_set in grids:
-            if len(g_set) > 0:
-                s = 'Created ' + str(len(g_set)) + ' ' + str(g_set[0].dim) + \
-                    '-d grids with '
-                num = 0
-                for g in g_set:
-                    num += g.num_cells
-                s += str(num) + ' cells'
-                logger.info(s)
-        logger.info('\n')
-
-    return grids
->>>>>>> 6eda7197
+
 
 def triangle_grid_embedded(network, find_isect=True, f_name='dfn_network',
                            mesh_size_frac=None, mesh_size_min=None,
