--- conflicted
+++ resolved
@@ -73,10 +73,7 @@
         http://civilblog.org/2015/02/13/what-are-the-values-of-modulus-of-elasticity-poissons-ratio-for-different-rocks/
 
     """
-<<<<<<< HEAD
-=======
 
->>>>>>> ef4b115f
     def __init__(self, theta_ref=None):
 
         # Fairly permeable rock.
@@ -144,26 +141,9 @@
         )
 
         if theta_ref is None:
-<<<<<<< HEAD
             self.theta_ref = 20*pp.CELSIUS
         else:
             self.theta_ref = theta_ref
-=======
-            self.theta_ref = 20*units.CELSIUS
-        else:
-            self.theta_ref = theta_ref
-
-        self.DENSITY = 2650 * units.KILOGRAM/units.METER**3
-
-    def specific_heat_capacity(self, theta=None):# theta in CELSIUS
-        if theta is None:
-            theta = self.theta_ref
-        c_ref = 794.37
-        eta = 10.26*1e-2
-        theta_ref = 10 * units.CELSIUS
-        return c_ref + eta*(theta-theta_ref)
-
->>>>>>> ef4b115f
 
         self.DENSITY = 2650 * pp.KILOGRAM/pp.METER**3
 
@@ -200,19 +180,11 @@
         )
 
         if theta_ref is None:
-<<<<<<< HEAD
             self.theta_ref = 20*pp.CELSIUS
         else:
             self.theta_ref = theta_ref
 
         self.DENSITY = 2650 * pp.KILOGRAM/pp.METER**3
-=======
-            self.theta_ref = 20*units.CELSIUS
-        else:
-            self.theta_ref = theta_ref
-
-        self.DENSITY = 2650 * units.KILOGRAM/units.METER**3
->>>>>>> ef4b115f
 
     def specific_heat_capacity(self, theta=None):# theta in CELSIUS
         if theta is None:
