"""Solution strategy classes.

This class is a modified version of relevant parts of AbstractModel.
In the future, it may be possible to merge the two classes. For now, we
keep them separate, to avoid breaking existing code (legacy models).
"""
from __future__ import annotations

import abc
import logging
import time
import warnings
from pathlib import Path
from typing import Any, Callable, Optional

import numpy as np
import scipy.sparse as sps

import porepy as pp

logger = logging.getLogger(__name__)


class SolutionStrategy(abc.ABC):
    """This is a class that specifies methods that a model must implement to
    be compatible with the linearization and time stepping methods.

    """

    nd: int
    """Ambient dimension of the problem. Normally set by a mixin instance of
    :class:`porepy.models.geometry.ModelGeometry`.

    """
    set_geometry: Callable[[], None]
    """Set the geometry of the model. Normally provided by a mixin instance of
    :class:`~porepy.models.geometry.ModelGeometry`.

    """
    initialize_data_saving: Callable[[], None]
    """Initialize data saving. Normally provided by a mixin instance of
    :class:`~porepy.viz.data_saving_model_mixin.DataSavingMixin`.

    """
    save_data_time_step: Callable[[], None]
    """Save data at a time step. Normally provided by a mixin instance of
    :class:`~porepy.viz.data_saving_model_mixin.DataSavingMixin`.

    """
    create_variables: Callable[[], None]
    """Create variables. Normally provided by a mixin instance of a Variable class
    relevant to the model.

    """
    set_equations: Callable[[], None]
    """Set the governing equations of the model. Normally provided by the solution
    strategy of a specific model (i.e. a subclass of this class).

    """
    load_data_from_vtu: Callable[[Path, int, Optional[Path]], None]
    """Load data from vtu to initialize the states, only applicable in restart mode.
    :class:`~porepy.viz.exporter.Exporter`.

    """
    load_data_from_pvd: Callable[[Path, bool, Optional[Path]], None]
    """Load data from pvd to initialize the states, only applicable in restart mode.
    :class:`~porepy.viz.exporter.Exporter`.

    """

    def __init__(self, params: Optional[dict] = None):
        """Initialize the solution strategy.

        Parameters:
            params: Parameters for the solution strategy. Defaults to
                None.

        """
        if params is None:
            params = {}

        # Set default parameters, these will be overwritten by any parameters passed.
        default_params = {
            "folder_name": "visualization",
            "file_name": "data",
            "linear_solver": "pypardiso",
        }

        default_params.update(params)

        self.params = default_params
        """Dictionary of parameters."""

        # Set a convergence status. Not sure if a boolean is sufficient, or whether
        # we should have an enum here.
        self.convergence_status: bool = False
        """Whether the non-linear iteration has converged."""

        self._nonlinear_iteration: int = 0
        """Number of non-linear iterations performed for current time step."""

        # Define attributes to be assigned later
        self.equation_system: pp.ad.EquationSystem
        """Equation system manager. Will be set by :meth:`set_equation_system_manager`.

        """
        self.mdg: pp.MixedDimensionalGrid
        """Mixed-dimensional grid. Will normally be set by a mixin instance of
        :class:`~porepy.models.geometry.ModelGeometry`.

        """
        self.domain: pp.Domain
        """Box-shaped domain. Will normally be set by a mixin instance of
        :class:`~porepy.models.geometry.ModelGeometry`.

        """
        self.linear_system: tuple[sps.spmatrix, np.ndarray]
        """The linear system to be solved in each iteration of the non-linear solver.
        The tuple contains the sparse matrix and the right hand side residual vector.

        """
        self._nonlinear_discretizations: list[pp.ad._ad_utils.MergedOperator] = []
        self.exporter: pp.Exporter
        """Exporter for visualization."""

        self.units: pp.Units = params.get("units", pp.Units())
        """Units of the model. See also :meth:`set_units`."""

        self.fluid: pp.FluidConstants
        """Fluid constants. See also :meth:`set_materials`."""

        self.solid: pp.SolidConstants
        """Solid constants. See also :meth:`set_materials`."""

        self.time_manager = params.get(
            "time_manager",
            pp.TimeManager(schedule=[0, 1], dt_init=1, constant_dt=True),
        )
        """Time manager for the simulation."""

        self.restart_options: dict = params.get(
            "restart_options",
            {
                "restart": False,
                # Boolean flag controlling whether restart is active. Internally
                # assumed to be False.
                "pvd_file": None,
                # Path to pvd file (given as pathlib.Path) collecting either multiple
                # time steps (generated through pp.Exporter.write_pvd()); or a pvd file
                # associated to a single time step (generated through
                # pp.Exporter._export_mdg_pvd()).
                "is_mdg_pvd": False,
                # Boolean flag controlling whether prescribed pvd file is a mdg pvd
                # file, i.e., created through Exporter._export_mdg_pvd(). Otherwise,
                # it is assumed, the provided pvd file originates from
                # Exporter.write_pvd(). If not provided, assumed to be False.
                "vtu_files": None,
                # Path(s) to vtu file(s) (of type Path or list[Path]), (alternative
                # to 'pvd_file' which is preferred if available and not 'None').
                "times_file": None,
                # Path to json file (of type pathlib.Path) containing evolution of
                # exported time steps and used time step size at that time. If 'None'
                # a default value is used internally, as defined in
                # :class:`~porepy.numerics.time_step_control.TimeManager.
                "time_index": -1,
                # Index addressing history in times_file; only relevant if "vtu_files"
                # is not 'None' or "is_mdg_pvd" is 'True'. The index corresponds to
                # the single time step vtu/pvd files. If not provided, internally
                # assumed to address the last time step in times_file.
            },
        )
        """Restart options (template) for restart from pvd as expected restart routines
        within :class:`~porepy.viz.data_saving_model_mixin.DataSavingMixin`.

        """

    def prepare_simulation(self) -> None:
        """Run at the start of simulation. Used for initialization etc."""
        # Set the geometry of the problem. This is a method that must be implemented
        # in a ModelGeometry class.
        self.set_geometry()

        # Exporter initialization must be done after grid creation,
        # but prior to data initialization.
        self.initialize_data_saving()

        # Set variables, constitutive relations, discretizations and equations.
        # Order of operations is important here.
        self.set_equation_system_manager()
        self.set_materials()
        self.create_variables()
        self.initial_condition()
        self.reset_state_from_file()
        self.set_equations()

        self.set_discretization_parameters()
        self.discretize()
        self._initialize_linear_solver()
        self.set_nonlinear_discretizations()

        # Export initial condition
        self.save_data_time_step()

    def set_equation_system_manager(self) -> None:
        """Create an equation_system manager on the mixed-dimensional grid."""
        if not hasattr(self, "equation_system"):
            self.equation_system = pp.ad.EquationSystem(self.mdg)

    def set_discretization_parameters(self) -> None:
        """Set parameters for the discretization.

        This method is called before the discretization is performed. It is
        intended to be used to set parameters for the discretization, such as
        the permeability, the porosity, etc.

        """
        pass

    def initial_condition(self) -> None:
<<<<<<< HEAD
        """Set the initial condition for the problem."""
        vals = np.zeros(self.equation_system.num_dofs())
        self.equation_system.set_variable_values(
            vals, iterate_index=0, time_step_index=0
        )
=======
        """Set the initial condition for the problem.

        For each solution index stored in ``self.time_step_indices`` and
        ``self.iterate_indices`` a zero initial value will be assigned.

        """
        val = np.zeros(self.equation_system.num_dofs())
        for time_step_index in self.time_step_indices:
            self.equation_system.set_variable_values(
                val,
                time_step_index=time_step_index,
            )

        for iterate_index in self.iterate_indices:
            self.equation_system.set_variable_values(val, iterate_index=iterate_index)

    @property
    def time_step_indices(self) -> np.ndarray:
        """Indices for storing time step solutions.

        Returns:
            An array of the indices of which time step solutions will be stored.

        """
        return np.array([0])

    @property
    def iterate_indices(self) -> np.ndarray:
        """Indices for storing iterate solutions.

        Returns:
            An array of the indices of which iterate solutions will be stored.

        """
        return np.array([0])
>>>>>>> 151ae14a

    def reset_state_from_file(self) -> None:
        """Reset states but through a restart from file.

        Similar to :meth:`initial_condition`.

        """
        # Overwrite states from file if restart is enabled.
        if self.restart_options.get("restart", False):
            if self.restart_options.get("pvd_file", None) is not None:
                pvd_file = self.restart_options["pvd_file"]
                is_mdg_pvd = self.restart_options.get("is_mdg_pvd", False)
                times_file = self.restart_options.get("times_file", None)
                self.load_data_from_pvd(
                    pvd_file,
                    is_mdg_pvd,
                    times_file,
                )
            else:
                vtu_files = self.restart_options["vtu_files"]
                time_index = self.restart_options.get("time_index", -1)
                times_file = self.restart_options.get("times_file", None)
                self.load_data_from_vtu(
                    vtu_files,
                    time_index,
                    times_file,
                )
            vals = self.equation_system.get_variable_values(time_step_index=0)
            self.equation_system.set_variable_values(
                vals, iterate_index=0, time_step_index=0
            )

    def set_materials(self):
        """Set material parameters.

        In addition to adjusting the units (see ::method::set_units), materials are
        defined through ::class::pp.Material and the constants passed when initializing
        the materials. For most purposes, a user needs only pass the desired parameter
        values in params["material_constants"] when initializing a solution strategy,
        and should not need to modify the material classes. However, if a user wishes to
        modify to e.g. provide additional material parameters, this can be done by
        passing modified material classes in params["fluid"] and params["solid"].

        """
        # Default values
        constants = {}
        constants.update(self.params.get("material_constants", {}))
        # Use standard models for fluid and solid constants if not provided.
        if "fluid" not in constants:
            constants["fluid"] = pp.FluidConstants()
        if "solid" not in constants:
            constants["solid"] = pp.SolidConstants()

        # Loop over all constants objects (fluid, solid), and set units.
        for name, const in constants.items():
            # Check that the object is of the correct type
            assert isinstance(const, pp.models.material_constants.MaterialConstants)
            # Impose the units passed to initialization of the model.
            const.set_units(self.units)
            # This is where the constants (fluid, solid) are actually set as attributes
            setattr(self, name, const)

    def discretize(self) -> None:
        """Discretize all terms."""
        tic = time.time()
        # Do a discretization of the equations. More refined control of the
        # discretization process can be achieved by exploiting knowledge of the equation
        # system (e.g., which terms are linear and need not be discretized at every
        # iteration).
        self.equation_system.discretize()
        logger.info("Discretized in {} seconds".format(time.time() - tic))

    def rediscretize(self) -> None:
        """Discretize nonlinear terms."""
        tic = time.time()
        # Uniquify to save computational time, then discretize.
        unique_discr = pp.ad._ad_utils.uniquify_discretization_list(
            self.nonlinear_discretizations
        )
        pp.ad._ad_utils.discretize_from_list(unique_discr, self.mdg)
        logger.info(
            "Re-discretized nonlinear terms in {} seconds".format(time.time() - tic)
        )

    @property
    def nonlinear_discretizations(self) -> list[pp.ad._ad_utils.MergedOperator]:
        """List of nonlinear discretizations in the equation system. The discretizations
        are recomputed  in :meth:`before_nonlinear_iteration`.

        """
        return self._nonlinear_discretizations

    def add_nonlinear_discretization(
        self, discretization: pp.ad._ad_utils.MergedOperator
    ) -> None:
        """Add an entry to the list of nonlinear discretizations.

        Parameters:
            discretization: The nonlinear discretization to be added.

        """
        # This guardrail is very weak. However, the discretization list is uniquified
        # before discretization, so it should not be a problem.
        if discretization not in self._nonlinear_discretizations:
            self._nonlinear_discretizations.append(discretization)

    def set_nonlinear_discretizations(self) -> None:
        """Set the list of nonlinear discretizations.

        This method is called before the discretization is performed. It is intended to
        be used to set the list of nonlinear discretizations.

        """
        pass

    def before_nonlinear_loop(self) -> None:
        """Method to be called before entering the non-linear solver, thus at the start
        of a new time step.

        Possible usage is to update time-dependent parameters, discretizations etc.

        """
        self._nonlinear_iteration = 0

    def before_nonlinear_iteration(self) -> None:
        """Method to be called at the start of every non-linear iteration.

        Possible usage is to update non-linear parameters, discretizations etc.

        """
        # Update parameters before re-discretizing.
        self.set_discretization_parameters()
        # Re-discretize nonlinear terms. If none have been added to
        # self.nonlinear_discretizations, this will be a no-op.
        self.rediscretize()

    def after_nonlinear_iteration(self, solution_vector: np.ndarray) -> None:
        """Method to be called after every non-linear iteration.

        Possible usage is to distribute information on the new trial state, visualize
        the current approximation etc.

        Parameters:
            solution_vector: The new solution, as computed by the non-linear solver.

        """
        self._nonlinear_iteration += 1
        self.equation_system.shift_iterate_values()
        self.equation_system.set_variable_values(
            values=solution_vector, additive=True, iterate_index=0
        )

    def after_nonlinear_convergence(
        self, solution: np.ndarray, errors: float, iteration_counter: int
    ) -> None:
        """Method to be called after every non-linear iteration.

        Possible usage is to distribute information on the solution, visualization, etc.

        Parameters:
            solution: The new solution, as computed by the non-linear solver.
            errors: The error in the solution, as computed by the non-linear solver.
            iteration_counter: The number of iterations performed by the non-linear
                solver.

        """
        solution = self.equation_system.get_variable_values(iterate_index=0)
<<<<<<< HEAD
=======
        self.equation_system.shift_time_step_values()
>>>>>>> 151ae14a
        self.equation_system.set_variable_values(
            values=solution, time_step_index=0, additive=False
        )
        self.convergence_status = True
        self.save_data_time_step()

    def after_nonlinear_failure(
        self, solution: np.ndarray, errors: float, iteration_counter: int
    ) -> None:
        """Method to be called if the non-linear solver fails to converge.

        Parameters:
            solution: The new solution, as computed by the non-linear solver.
            errors: The error in the solution, as computed by the non-linear solver.
            iteration_counter: The number of iterations performed by the non-linear
                solver.

        """
        if self._is_nonlinear_problem():
            raise ValueError("Nonlinear iterations did not converge.")
        else:
            raise ValueError("Tried solving singular matrix for the linear problem.")

    def after_simulation(self) -> None:
        """Run at the end of simulation. Can be used for cleanup etc."""
        pass

    def check_convergence(
        self,
        solution: np.ndarray,
        prev_solution: np.ndarray,
        init_solution: np.ndarray,
        nl_params: dict[str, Any],
    ) -> tuple[float, bool, bool]:
        """Implements a convergence check, to be called by a non-linear solver.

        Parameters:
            solution: Newly obtained solution vector prev_solution: Solution obtained in
            the previous non-linear iteration. init_solution: Solution obtained from the
            previous time-step. nl_params: Dictionary of parameters used for the
            convergence check.
                Which items are required will depend on the convergence test to be
                implemented.

        Returns:
            The method returns the following tuple:

            float:
                Error, computed to the norm in question.
            boolean:
                True if the solution is converged according to the test implemented by
                this method.
            boolean:
                True if the solution is diverged according to the test implemented by
                this method.

        """
        if not self._is_nonlinear_problem():
            # At least for the default direct solver, scipy.sparse.linalg.spsolve, no
            # error (but a warning) is raised for singular matrices, but a nan solution
            # is returned. We check for this.
            diverged = bool(np.any(np.isnan(solution)))
            converged: bool = not diverged
            error: float = np.nan if diverged else 0.0
            return error, converged, diverged
        else:
            # First a simple check for nan values.
            if np.any(np.isnan(solution)):
                # If the solution contains nan values, we have diverged.
                return np.nan, False, True
            # Simple but fairly robust convergence criterion. More advanced options are
            # e.g. considering errors for each variable and/or each grid separately,
            # possibly using _l2_norm_cell
            #
            # We normalize by the size of the solution vector.
            # Enforce float to make mypy happy
            error = float(np.linalg.norm(solution)) / np.sqrt(solution.size)
            logger.info(f"Normalized residual norm: {error:.2e}")
            converged = error < nl_params["nl_convergence_tol"]
            diverged = False
            return error, converged, diverged

    def _initialize_linear_solver(self) -> None:
        """Initialize linear solver.

        The default linear solver is Pardiso; this can be overridden by user choices.
        If Pardiso is not available, backup solvers will automatically be invoked in
        :meth:`solve_linear_system`.

        To use a custom solver in a model, override this method (and possibly
        :meth:`solve_linear_system`).

        Raises:
            ValueError if the chosen solver is not among the three currently supported,
            see linear_solve.

        """
        solver = self.params["linear_solver"]
        self.linear_solver = solver

        if solver not in ["scipy_sparse", "pypardiso", "umfpack"]:
            raise ValueError(f"Unknown linear solver {solver}")

    def assemble_linear_system(self) -> None:
        """Assemble the linearized system and store it in :attr:`linear_system`.

        The linear system is defined by the current state of the model.

        """
        t_0 = time.time()
        self.linear_system = self.equation_system.assemble()
        logger.debug(f"Assembled linear system in {t_0-time.time():.2e} seconds.")

    def solve_linear_system(self) -> np.ndarray:
        """Solve linear system.

        Default method is a direct solver. The linear solver is chosen in the
        initialize_linear_solver of this model. Implemented options are
            - scipy.sparse.spsolve with and without call to umfpack
            - pypardiso.spsolve

        See also:
            :meth:`initialize_linear_solver`

        Returns:
            np.ndarray: Solution vector.

        """
        A, b = self.linear_system
        t_0 = time.time()
        logger.debug(f"Max element in A {np.max(np.abs(A)):.2e}")
        logger.debug(
            f"""Max {np.max(np.sum(np.abs(A), axis=1)):.2e} and min
            {np.min(np.sum(np.abs(A), axis=1)):.2e} A sum."""
        )

        solver = self.linear_solver
        if solver == "pypardiso":
            # This is the default option which is invoked unless explicitly overridden
            # by the user. We need to check if the pypardiso package is available.
            try:
                from pypardiso import spsolve as sparse_solver  # type: ignore
            except ImportError:
                # Fall back on the standard scipy sparse solver.
                sparse_solver = sps.linalg.spsolve
                warnings.warn(
                    """PyPardiso could not be imported,
                    falling back on scipy.sparse.linalg.spsolve"""
                )
            x = sparse_solver(A, b)
        elif solver == "umfpack":
            # Following may be needed:
            # A.indices = A.indices.astype(np.int64)
            # A.indptr = A.indptr.astype(np.int64)
            x = sps.linalg.spsolve(A, b, use_umfpack=True)
        elif solver == "scipy_sparse":
            x = sps.linalg.spsolve(A, b)
        else:
            raise ValueError(
                f"AbstractModel does not know how to apply the linear solver {solver}"
            )
        logger.debug(f"Solved linear system in {t_0-time.time():.2e} seconds.")

        return np.atleast_1d(x)

    def _is_nonlinear_problem(self) -> bool:
        """Specifies whether the Model problem is nonlinear.

        Returns:
            bool: True if the problem is nonlinear, False otherwise.

        """
        return True

    def _is_time_dependent(self) -> bool:
        """Specifies whether the Model problem is time-dependent.

        Returns:
            bool: True if the problem is time-dependent, False otherwise.
        """
        return True

    def update_time_dependent_ad_arrays(self, initial: bool) -> None:
        """Update the time dependent arrays for the mechanics boundary conditions.

        Parameters:
            initial: If True, the array generating method is called for both the stored
                time steps and the stored iterates. If False, the array generating
                method is called only for the iterate, and the time step solution is
                updated by copying the iterate.

        """
        pass<|MERGE_RESOLUTION|>--- conflicted
+++ resolved
@@ -217,13 +217,6 @@
         pass
 
     def initial_condition(self) -> None:
-<<<<<<< HEAD
-        """Set the initial condition for the problem."""
-        vals = np.zeros(self.equation_system.num_dofs())
-        self.equation_system.set_variable_values(
-            vals, iterate_index=0, time_step_index=0
-        )
-=======
         """Set the initial condition for the problem.
 
         For each solution index stored in ``self.time_step_indices`` and
@@ -259,7 +252,6 @@
 
         """
         return np.array([0])
->>>>>>> 151ae14a
 
     def reset_state_from_file(self) -> None:
         """Reset states but through a restart from file.
@@ -427,10 +419,7 @@
 
         """
         solution = self.equation_system.get_variable_values(iterate_index=0)
-<<<<<<< HEAD
-=======
         self.equation_system.shift_time_step_values()
->>>>>>> 151ae14a
         self.equation_system.set_variable_values(
             values=solution, time_step_index=0, additive=False
         )
