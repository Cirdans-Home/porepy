"""
Various utility functions related to computational geometry.

Some functions (add_point, split_edges, ...?) are mainly aimed at finding
intersection between lines, with grid generation in mind, and should perhaps
be moved to a separate module.

"""
from __future__ import division
import logging
import time
import numpy as np
from sympy import geometry as geom

from porepy.utils import setmembership


# Module level logger
logger = logging.getLogger(__name__)

#-----------------------------------------------------------------------------
#
# START OF FUNCTIONS RELATED TO SPLITTING OF INTERSECTING LINES IN 2D
#
#------------------------------------------------------------------------------#

def snap_to_grid(pts, tol=1e-3, box=None, **kwargs):
    """
    Snap points to an underlying Cartesian grid.
    Used e.g. for avoiding rounding issues when testing for equality between
    points.

    Anisotropy in the rounding rules can be enforced by the parameter box.

    >>> snap_to_grid([[0.2443], [0.501]])
    array([[ 0.244],
           [ 0.501]])

    >>> snap_to_grid([[0.2443], [0.501]], box=[[10], [1]])
    array([[ 0.24 ],
           [ 0.501]])

    >>> snap_to_grid([[0.2443], [0.501]], tol=0.01)
    array([[ 0.24],
           [ 0.5 ]])

    Parameters:
        pts (np.ndarray, nd x n_pts): Points to be rounded.
        box (np.ndarray, nd x 1, optional): Size of the domain, precision will
            be taken relative to the size. Defaults to unit box.
        precision (double, optional): Resolution of the underlying grid.

    Returns:
        np.ndarray, nd x n_pts: Rounded coordinates.

    """

    pts = np.asarray(pts)

    nd = pts.shape[0]

    if box is None:
        box = np.reshape(np.ones(nd), (nd, 1))
    else:
        box = np.asarray(box)

    # Precission in each direction
    delta = box * tol
    pts = np.rint(pts.astype(np.float64) / delta) * delta
#    logging.debug('Snapped %i points to grid with tolerance %d', pts.shape[1],
#                 tol)
    return pts

#------------------------------------------------------------------------------#


def _split_edge(vertices, edges, edge_ind, new_pt, **kwargs):
    """
    Split a line into two by introcuding a new point.
    Function is used e.g. for gridding purposes.

    The input can be a set of points, and lines between them, of which one is
    to be split.

    New lines will be inserted, unless the new points coincide with the
    start or endpoint of the edge (under the given precision).

    The code is intended for 2D, in 3D use with caution.

    Examples:
        >>> p = np.array([[0, 0], [0, 1]])
        >>> edges = np.array([[0], [1]])
        >>> new_pt = np.array([[0], [0.5]])
        >>> v, e, nl, _ = _split_edge(p, edges, 0, new_pt, tol=1e-3)
        >>> e
        array([[0, 2],
               [2, 1]])

    Parameters:
        vertices (np.ndarray, nd x num_pt): Points of the vertex sets.
        edges (np.ndarray, n x num_edges): Connections between lines. If n>2,
            the additional rows are treated as tags, that are preserved under
            splitting.
        edge_ind (int): index of edges to be split.
        new_pt (np.ndarray, nd x n): new points to be inserted. Assumed to be
            on the edge to be split. If more than one point is inserted
            (segment intersection), it is assumed that new_pt[:, 0] is the one
            closest to edges[0, edge_ind] (conforming with the output of
            lines_intersect).
        **kwargs: Arguments passed to snap_to_grid

    Returns:
        np.ndarray, nd x n_pt: new point set, possibly with new point inserted.
        np.ndarray, n x n_con: new edge set, possibly with new lines defined.
        boolean: True if a new line is created, otherwise false.
        int: Splitting type, indicating which splitting strategy was used.
            Intended for debugging.

    """
    logger = logging.getLogger(__name__ + '.split_edge')
    tol = kwargs['tol']

    # Some back and forth with the index of the edges to be split, depending on
    # whether it is one or two
    edge_ind = np.asarray(edge_ind)
    if edge_ind.size > 1:
        edge_ind_first = edge_ind[0]
    else:
        edge_ind_first = edge_ind

    # Start and end of the first (possibly only) edge
    start = edges[0, edge_ind_first]
    end = edges[1, edge_ind_first]

    # Number of points before edges is modified. Used for sanity check below.
    orig_num_pts = edges[:2].max()
    orig_num_edges = edges.shape[1]

    # Save tags associated with the edge.
    # NOTE: For segment intersetions where the edges have different tags, one
    # of the values will be overridden now. Fix later.
    tags = edges[2:, edge_ind_first]

    # Try to add new points
    vertices, pt_ind, _ = _add_point(vertices, new_pt, **kwargs)

    # Sanity check
    assert len(pt_ind) <= 2, 'Splitting can at most create two new points'
    # Check for a single intersection point
    if len(pt_ind) < 2:
        pi = pt_ind[0]
        # Intersection at a point.
        if start == pi or end == pi:
            # Nothing happens, the intersection between the edges coincides
            # with a shared vertex for the edges
            new_line = 0
            split_type = 0
            logger.debug('Intersection on shared vertex')
            return vertices, edges, new_line, split_type
        else:
            # We may need to split the edge (start, end) into two
            new_edges = np.array([[start, pi],
                                  [pi, end]])
            # ... however, the new edges may already exist in the set (this
            # apparently can happen for complex networks with several fractures
            # sharing a line).
            # Check if the new candidate edges already are defined in the set
            # of edges
            ismem, _ = setmembership.ismember_rows(new_edges, edges[:2])
            if any(ismem):
                new_edges = np.delete(new_edges,
                                      np.squeeze(np.argwhere(ismem)),
                                      axis=0)
            if new_edges.shape[0] == 1:
                new_edges = new_edges.reshape((-1, 1))

        if new_edges.size == 0:
            new_line = 0
            split_type = 1
            logger.debug('Intersection on existing vertex')
            return vertices, edges, new_line, split_type

        # Add any tags to the new edge.
        if tags.size > 0:
            new_edges = np.vstack((new_edges,
                                   np.tile(tags[:, np.newaxis],
                                           new_edges.shape[1])))
        # Insert the new edge in the midle of the set of edges.
        edges = np.hstack((edges[:, :edge_ind_first], new_edges,
                           edges[:, edge_ind_first+1:]))
        # We have added as many new edges as there are columns in new_edges,
        # minus 1 (which was removed / ignored).
        new_line = new_edges.shape[1] - 1

        # Sanity check of new edge
        if np.any(np.diff(edges[:2], axis=0) == 0):
            raise ValueError('Have created a point edge')
        edge_copy = np.sort(edges[:2], axis=0)
        edge_unique, _, _ = setmembership.unique_columns_tol(edge_copy, tol=tol)
        if edge_unique.shape[1] < edges.shape[1]:
            raise ValueError('Have created the same edge twice')

        split_type = 2
        logger.debug('Intersection on new single vertex')
        return vertices, edges, new_line, split_type
    else:
        logger.debug('Splitting handles two points')
        # Without this, we will delete something we should not delete below.
        assert edge_ind[0] < edge_ind[1]

        # Intersection along a segment.
        # No new points should have been made
        assert pt_ind[0] <= orig_num_pts and pt_ind[1] <= orig_num_pts

        pt_ind = np.reshape(np.array(pt_ind), (-1, 1))

        # There are three (four) possible configurations
        # a) The intersection is contained within (start, end). edge_ind[0]
        # should be split into three segments, and edge_ind[1] should be
        # deleted (it will be identical to the middle of the new segments).
        # b) The intersection is identical with (start, end). edge_ind[1]
        # should be split into three segments, and edge_ind[0] is deleted.
        # c) and d) The intersection consists of one of (start, end), and another
        # point. Both edge_ind[0] and edge_ind[1] should be split into two
        # segments.

        i0 = pt_ind[0]
        i1 = pt_ind[1]
        if i0 != start and i1 != end:
            # Delete the second segment
            edges = np.delete(edges, edge_ind[1], axis=1)
            if edges.shape[0] == 1:
                edges = edges.reshape((-1, 1))
            # We know that i0 will be closest to start, thus (start, i0) is a
            # pair.
            # New segments (i0, i1) is identical to the old edge_ind[1]
            new_edges = np.array([[start, i0, i1],
                                  [i0, i1, end]])
            if tags.size > 0:
                new_edges = np.vstack((new_edges,
                                       np.tile(tags[:, np.newaxis],
                                               new_edges.shape[1])))
            # Combine everything.
            edges = np.hstack((edges[:, :edge_ind[0]],
                               new_edges,
                               edges[:, edge_ind[0]+1:]))

            logger.debug('Second edge split into two new parts')
            split_type = 4
        elif i0 == start and i1 == end:
            # We don't know if i0 is closest to the start or end of edges[:,
            # edges_ind[1]]. Find the nearest.
            if dist_point_pointset(vertices[:, i0],
                                     vertices[:, edges[0, edge_ind[1]]]) < \
                dist_point_pointset(vertices[:, i1],
                                      vertices[:, edges[0, edge_ind[1]]]):
                other_start = edges[0, edge_ind[1]]
                other_end = edges[1, edge_ind[1]]
            else:
                other_start = edges[1, edge_ind[1]]
                other_end = edges[0, edge_ind[1]]
            # New segments (i0, i1) is identical to the old edge_ind[0]
            new_edges = np.array([[other_start, i0, i1],
                                  [i0, i1, other_end]])
            # For some reason we sometimes create point-edges here (start and
            # end are identical). Delete these if necessary
            del_ind = np.squeeze(np.where(np.diff(new_edges, axis=0)[0] == 0))
            new_edges = np.delete(new_edges, del_ind, axis=1)
            if tags.size > 0:
                new_edges = np.vstack((new_edges,
                                       np.tile(tags[:, np.newaxis],
                                               new_edges.shape[1])))
            # Combine everything.
            edges = np.hstack((edges[:, :edge_ind[1]],
                               new_edges,
                               edges[:, (edge_ind[1]+1):]))
            # Delete the second segment. This is most easily handled after
            # edges is expanded, to avoid accounting for changing edge indices.
            edges = np.delete(edges, edge_ind[0], axis=1)
            logger.debug('First edge split into 2 parts')
            split_type = 5

        # Note that we know that i0 is closest to start, thus no need to test
        # for i1 == start
        elif i0 == start and i1 != end:
            # The intersection starts in start of edge_ind[0], and end before
            # the end of edge_ind[0] (if not we would have i1==end).
            # The intersection should be split into intervals (start, i1), (i1,
            # end) and possibly (edge_ind[1][0 or 1], start); with the latter
            # representing the part of edge_ind[1] laying on the other side of
            # start compared than i1. The latter part will should not be
            # included if start is also a node of edge_ind[1].
            #
            # Examples in 1d (really needed to make this concrete right now):
            #  edge_ind[0] = (0, 2), edge_ind[1] = (-1, 1) is split into
            #   (0, 1), (1, 2) and (-1, 1) (listed in the same order as above).
            #
            # edge_ind[0] = (0, 2), edge_ind[1] = (0, 1) is split into
            #   (0, 1), (1, 2)
            if edges[0, edge_ind[1]] == i1:
                if edges[1, edge_ind[1]] == start:
                    logger.debug('First edge split into 2')
                    edges = np.delete(edges, edge_ind[1], axis=1)
                else:
                    edges[0, edge_ind[1]] = start
                    logger.debug('First and second edge split into 2')
            elif edges[1, edge_ind[1]] == i1:
                if edges[0, edge_ind[1]] == start:
                    edges = np.delete(edges, edge_ind[1], axis=1)
                    logger.debug('First edge split into 2')
                else:
                    edges[1, edge_ind[1]] = start
                    logger.debug('First and second edge split into 2')
            else:
                raise ValueError('This should not happen')

            new_edges = np.array([[start, i1],
                                  [i1, end]])
            if tags.size > 0:
                new_edges = np.vstack((new_edges,
                                       np.tile(tags[:, np.newaxis],
                                               new_edges.shape[1])))

            edges = np.hstack((edges[:, :edge_ind[0]],
                               new_edges,
                               edges[:, (edge_ind[0]+1):]))
            split_type = 6

        elif i0 != start and i1 == end:
            # Analogous configuration as the one above, but with i0 replaced by
            # i1 and start by end.
            if edges[0, edge_ind[1]] == i0:
                if edges[1, edge_ind[1]] == end:
                    edges = np.delete(edges, edge_ind[1], axis=1)
                    logger.debug('First edge split into 2')
                else:
                    edges[0, edge_ind[1]] = end
                    logger.debug('First and second edge split into 2')
            elif edges[1, edge_ind[1]] == i0:
                if edges[0, edge_ind[1]] == end:
                    edges = np.delete(edges, edge_ind[1], axis=1)
                    logger.debug('First edge split into 2')
                else:
                    edges[1, edge_ind[1]] = end
                    logger.debug('First and second edge split into 2')
            else:
                raise ValueError('This should not happen')
            new_edges = np.array([[start, i0],
                                  [i0, end]])
            if tags.size > 0:
                new_edges = np.vstack((new_edges,
                                       np.tile(tags[:, np.newaxis],
                                               new_edges.shape[1])))

            edges = np.hstack((edges[:, :edge_ind[0]],
                               new_edges,
                               edges[:, (edge_ind[0]+1):]))
            split_type = 7

        else:
            raise ValueError('How did it come to this')

        # Check validity of the new edge configuration
        if np.any(np.diff(edges[:2], axis=0) == 0):
            raise ValueError('Have created a point edge')

        # We may have created an edge that already existed in the grid. Remove
        # this by uniquifying the edges.
        # Hopefully, we do not mess up the edges here.
        edges_copy = np.sort(edges[:2], axis=0)
        edges_unique, new_2_old, _ \
                = setmembership.unique_columns_tol(edges_copy, tol=tol)
        # Refer to unique edges if necessary
        if edges_unique.shape[1] < edges.shape[1]:
            # Copy tags
            edges = np.vstack((edges_unique, edges[2, new_2_old]))
            # Also signify that we have carried out this operation.
            split_type = [split_type, 8]

        # Number of new lines created
        new_line = edges.shape[1] - orig_num_edges

        return vertices, edges, new_line, split_type

#------------------------------------------------------**kwargs------------------------#

def _add_point(vertices, pt, tol=1e-3, snap=True, **kwargs):
    """
    Add a point to a point set, unless the point already exist in the set.

    Point coordinates are compared relative to an underlying Cartesian grid,
    see snap_to_grid for details.

    The function is created with gridding in mind, but may be useful for other
    purposes as well.

    Parameters:
        vertices (np.ndarray, nd x num_pts): existing point set
        pt (np.ndarray, nd x 1): Point to be added
        tol (double): Precision of underlying Cartesian grid
        **kwargs: Arguments passed to snap_to_grid

    Returns:
        np.ndarray, nd x n_pt: New point set, possibly containing a new point
        int: Index of the new point added (if any). If not, index of the
            closest existing point, i.e. the one that made a new point
            unnecessary.
        np.ndarray, nd x 1: The new point, or None if no new point was needed.

    """
    if 'tol' not in kwargs:
        kwargs['tol'] = tol

    nd = vertices.shape[0]
    # Before comparing coordinates, snap both existing and new point to the
    # underlying grid
    if snap:
        vertices = snap_to_grid(vertices, **kwargs)
        pt = snap_to_grid(pt, **kwargs)

    new_pt = np.empty((nd, 0))
    ind = []
    # Distance
    for i in range(pt.shape[-1]):
        dist = dist_point_pointset(pt[:, i], vertices)
        min_dist = np.min(dist)

        # The tolerance parameter here turns out to be critical in an edge
        # intersection removal procedure. The scaling factor is somewhat
        # arbitrary, and should be looked into.
        if min_dist < tol * np.sqrt(3):
            # No new point is needed
            ind.append(np.argmin(dist))
        else:
            # Append the new point at the end of the point list
            ind.append(vertices.shape[1])
            vertices = np.append(vertices, pt, axis=1)
            new_pt = np.hstack((new_pt, pt[:, i].reshape((-1, 1))))
    if new_pt.shape[1] == 0:
        new_pt = None
    return vertices, ind, new_pt


#-----------------------------------------------------------------------------#

def remove_edge_crossings(vertices, edges, tol=1e-3, verbose=0, snap=True,
                          **kwargs):
    """
    Process a set of points and connections between them so that the result
    is an extended point set and new connections that do not intersect.

    The function is written for gridding of fractured domains, but may be
    of use in other cases as well. The geometry is assumed to be 2D, (the
    corresponding operation in 3D requires intersection between planes, and
    is a rather complex, although doable, task).

    The connections are defined by their start and endpoints, and can also
    have tags assigned. If so, the tags are preserved as connections are split.

    Parameters:
        vertices (np.ndarray, 2 x n_pt): Coordinates of points to be processed
        edges (np.ndarray, n x n_con): Connections between lines. n >= 2, row
            0 and 1 are index of start and endpoints, additional rows are tags
        tol (double, optional, default=1e-8): Tolerance used for comparing
            equal points.
        **kwargs: Arguments passed to snap_to_grid.

    Returns:
    np.ndarray, (2 x n_pt), array of points, possibly expanded.
    np.ndarray, (n x n_edges), array of new edges. Non-intersecting.

    Raises:
    NotImplementedError if a 3D point array is provided.

    """
    # Sanity check of input specification edge endpoints
    assert np.all(np.diff(edges[:2], axis=0) != 0), 'Found point edge before'\
        'removal of intersections'

    # Use a non-standard naming convention for the logger to
    logger = logging.getLogger(__name__ + '.remove_edge_crossings')

    logger.info('Find intersections between %i edges', edges.shape[1])
    nd = vertices.shape[0]

    # Only 2D is considered. 3D should not be too dificult, but it is not
    # clear how relevant it is
    if nd != 2:
        raise NotImplementedError('Only 2D so far')

    edge_counter = 0

    # Add tolerance to kwargs, this is later passed to split_edges, and further
    # on.
    kwargs['tol'] = tol
    kwargs['snap'] = snap
    if snap:
        vertices = snap_to_grid(vertices, **kwargs)

    # Field used for debugging of edge splits. To see the meaning of the values
    # of each split, look in the source code of split_edges.
    split_type = []

    # Loop over all edges, search for intersections. The number of edges can
    # change due to splitting.
    while edge_counter < edges.shape[1]:
        # The direct test of whether two edges intersect is somewhat
        # expensive, and it is hard to vectorize this part. Therefore,
        # we first identify edges which crosses the extention of this edge (
        # intersection of line and line segment). We then go on to test for
        # real intersections.
        logger.debug('Remove intersection from edge with indices %i, %i',
                      edges[0, edge_counter], edges[1, edge_counter])
        # Find start and stop coordinates for all edges
        start_x = vertices[0, edges[0]]
        start_y = vertices[1, edges[0]]
        end_x = vertices[0, edges[1]]
        end_y = vertices[1, edges[1]]
        logger.debug('Start point (%.5f, %.5f), End (%.5f, %.5f)',
                      start_x[edge_counter], start_y[edge_counter],
                      end_x[edge_counter], end_y[edge_counter])

        a = end_y - start_y
        b = -(end_x - start_x)

        # Midpoint of this edge
        xm = (start_x[edge_counter] + end_x[edge_counter]) / 2
        ym = (start_y[edge_counter] + end_y[edge_counter]) / 2

        # For all lines, find which side of line i it's two endpoints are.
        # If c1 and c2 have different signs, they will be on different sides
        # of line i. See
        #
        # http://stackoverflow.com/questions/385305/efficient-maths-algorithm-to-calculate-intersections
        #
        # answer by PolyThinker and comments by Jason S, for more information.
        c1 = a[edge_counter] * (start_x - xm) \
             + b[edge_counter] * (start_y - ym)
        c2 = a[edge_counter] * (end_x - xm) + b[edge_counter] * (end_y - ym)

        tol_scaled = tol * max(1, np.max([np.sqrt(np.abs(c1)),
                                          np.sqrt(np.abs(c2))]))

        # We check for three cases
        # 1) Lines crossing
        lines_cross = np.sign(c1) != np.sign(c2)
        # 2) Lines parallel
        parallel_lines = np.logical_and(np.abs(c1) < tol_scaled,
                                        np.abs(c2) < tol_scaled)
        # 3) One line look to end on the other
        lines_almost_cross = np.logical_or(np.abs(c1) < tol_scaled,
                                           np.abs(c2) < tol_scaled)
        # Any of the three above deserves a closer look
        line_intersections = np.logical_or(np.logical_or(parallel_lines,
                                                         lines_cross),
                                           lines_almost_cross)

        # Find elements which may intersect.
        intersections = np.argwhere(line_intersections)
        # np.argwhere returns an array of dimensions (1, dim), so we reduce
        # this to truly 1D, or simply continue with the next edge if there
        # are no candidate edges
        if intersections.size > 0:
            intersections = intersections.ravel('C')
            logger.debug('Found %i candidate intersections',
                          intersections.size)
        else:
            # There are no candidates for intersection
            edge_counter += 1
            logger.debug('Found no candidate intersections')
            continue

        size_before_splitting = edges.shape[1]

        int_counter = 0
        while intersections.size > 0 and int_counter < intersections.size:
            # Line intersect (inner loop) is an intersection if it crosses
            # the extension of line edge_counter (outer loop) (ie intsect it
            #  crosses the infinite line that goes through the endpoints of
            # edge_counter), but we don't know if it actually crosses the
            # line segment edge_counter. Now we do a more refined search to
            # find if the line segments intersects. Note that there is no
            # help in vectorizing lines_intersect and computing intersection
            #  points for all lines in intersections, since line i may be
            # split, and the intersection points must recalculated. It may
            # be possible to reorganize this while-loop by computing all
            # intersection points(vectorized), and only recompuing if line
            # edge_counter is split, but we keep things simple for now.
            intsect = intersections[int_counter]
            if intsect <= edge_counter:
                int_counter += 1
                continue

            logger.debug('Look for intersection with edge %i', intsect)
            logger.debug('Outer edge: Start (%.5f, %.5f), End (%.5f, %.5f)',
                          vertices[0, edges[0, edge_counter]],
                          vertices[1, edges[0, edge_counter]],
                          vertices[0, edges[1, edge_counter]],
                          vertices[1, edges[1, edge_counter]])
            logger.debug('Inner edge: Start (%.5f, %.5f), End (%.5f, %.5f)',
                          vertices[0, edges[0, intsect]],
                          vertices[1, edges[0, intsect]],
                          vertices[0, edges[1, intsect]],
                          vertices[1, edges[1, intsect]])

            # Check if this point intersects
            new_pt = lines_intersect(vertices[:, edges[0, edge_counter]],
                                     vertices[:, edges[1, edge_counter]],
                                     vertices[:, edges[0, intsect]],
                                     vertices[:, edges[1, intsect]],
                                     tol=tol)

            def __min_dist(p):
                md = np.inf
                for pi in [edges[0, edge_counter],
                           edges[1, edge_counter],
                           edges[0, intsect], edges[1, intsect]]:
                    md = min(md, dist_point_pointset(p, vertices[:, pi]))
                return md

            orig_vertex_num = vertices.shape[1]
            orig_edge_num = edges.shape[1]

            if new_pt is None:
                logger.debug('No intersection found')
            else:
                if snap:
                    new_pt = snap_to_grid(new_pt, tol=tol)
                # The case of segment intersections need special treatment.
                if new_pt.shape[-1] == 1:
                    logger.debug('Found intersection (%.5f, %.5f)', new_pt[0],
                                  new_pt[1])

                    # Split edge edge_counter (outer loop), unless the
                    # intersection hits an existing point (in practices this
                    # means the intersection runs through an endpoint of the
                    # edge in an L-type configuration, in which case no new point
                    # is needed)
                    md = __min_dist(new_pt)
                    vertices, edges, split_outer_edge,\
                            split = _split_edge(vertices, edges, edge_counter,
                                                new_pt, **kwargs)
                    split_type.append(split)
                    if split_outer_edge > 0:
                        logger.debug('Split outer edge')

                    if edges.shape[1] > orig_edge_num + split_outer_edge:
                        raise ValueError('Have created edge without bookkeeping')
                    # If the outer edge (represented by edge_counter) was split,
                    # e.g. inserted into the list of edges we need to increase the
                    # index of the inner edge
                    intsect += split_outer_edge

                    # Possibly split the inner edge
                    vertices, edges, split_inner_edge, \
                            split = _split_edge(vertices, edges, intsect,
                                                new_pt, **kwargs)
                    if edges.shape[1] > \
                       orig_edge_num + split_inner_edge + split_outer_edge:
                        raise ValueError('Have created edge without bookkeeping')

                    split_type.append(split)
                    if split_inner_edge > 0:
                        logger.debug('Split inner edge')
                    intersections += split_outer_edge + split_inner_edge
                else:
                    # We have found an intersection along a line segment
                    logger.debug('''Found two intersections: (%.5f, %.5f) and
                                    (%.5f, %.5f)''', new_pt[0, 0],
                                    new_pt[1, 0], new_pt[0, 1], new_pt[1, 1])
                    vertices, edges, splits,\
                            s_type = _split_edge(vertices, edges,
                                                 [edge_counter, intsect],
                                                 new_pt, **kwargs)
                    split_type.append(s_type)
                    intersections += splits
                    logger.debug('Split into %i parts', splits)

            # Sanity checks - turned out to be useful for debugging.
            if np.any(np.diff(edges[:2], axis=0) == 0):
                raise ValueError('Have somehow created a point edge')
            if intersections.max() > edges.shape[1]:
                raise ValueError('Intersection pointer outside edge array')

            # We're done with this candidate edge. Increase index of inner loop
            int_counter += 1

        # We're done with all intersections of this loop. increase index of
        # outer loop
        edge_counter += 1
        logger.debug('Edge split into %i new parts', edges.shape[1] -
                     size_before_splitting)

    if verbose > 1:
        logger.info('Edge intersection removal complete. Elapsed time: %g',
                    time.time() - start_time)
        logger.info('Introduced %i new edges', edges.shape[1] - num_edges_orig)

    return vertices, edges

#----------------------------------------------------------
#
# END OF FUNCTIONS RELATED TO SPLITTING OF INTERSECTING LINES IN 2D
#
#-----------------------------------------------------------

def is_ccw_polygon(poly):
    """
    Determine if the vertices of a polygon are sorted counter clockwise.

    The method computes the winding number of the polygon, see
        http://stackoverflow.com/questions/1165647/how-to-determine-if-a-list-of-polygon-points-are-in-clockwise-order
    and
        http://blog.element84.com/polygon-winding.html

    for descriptions of the algorithm.

    The algorithm should work for non-convex polygons. If the polygon is
    self-intersecting (shaped like the number 8), the number returned will
    reflect whether the method is 'mostly' cw or ccw.

    Parameters:
        poly (np.ndarray, 2xn): Polygon vertices.

    Returns:
        boolean, True if the polygon is ccw.

    See also:
        is_ccw_polyline

    Examples:
        >>> is_ccw_polygon(np.array([[0, 1, 0], [0, 0, 1]]))
        True

        >>> is_ccw_polygon(np.array([[0, 0, 1], [0, 1, 0]]))
        False

    """
    p_0 = np.append(poly[0], poly[0, 0])
    p_1 = np.append(poly[1], poly[1, 0])

    num_p = poly.shape[1]
    value = 0
    for i in range(num_p):
        value += (p_1[i+1] + p_1[i]) * (p_0[i+1] - p_0[i])
    return value < 0

#----------------------------------------------------------

def is_ccw_polyline(p1, p2, p3, tol=0, default=False):
    """
    Check if the line segments formed by three points is part of a
    conuter-clockwise circle.

    The test is positiv if p3 lies to left of the line running through p1 and
    p2.

    The function is intended for 2D points; higher-dimensional coordinates will
    be ignored.

    Extensions to lines with more than three points should be straightforward,
    the input points should be merged into a 2d array.

    Parameters:
        p1 (np.ndarray, length 2): Point on dividing line
        p2 (np.ndarray, length 2): Point on dividing line
        p3 (np.ndarray, length 2): Point to be tested
        tol (double, optional): Tolerance used in the comparison, can be used
            to account for rounding errors. Defaults to zero.
        default (boolean, optional): Mode returned if the point is within the
            tolerance. Should be set according to what is desired behavior of
            the function (will vary with application). Defaults to False.

    Returns:
        boolean, true if the points form a ccw polyline.

    See also:
        is_ccw_polygon

    """

    # Compute cross product between p1-p2 and p1-p3. Right hand rule gives that
    # p3 is to the left if the cross product is positive.
    cross_product = (p2[0] - p1[0]) * (p3[1] - p1[1])\
                   -(p2[1] - p1[1]) * (p3[0] - p1[0])

    # Should there be a scaling of the tolerance relative to the distance
    # between the points?

    if np.abs(cross_product) <= tol:
        return default
    return cross_product > -tol

#-----------------------------------------------------------------------------

def is_inside_polygon(poly, p, tol=0, default=False):
    """
    Check if a set of points are inside a polygon.

    The method assumes that the polygon is convex.

    Paremeters:
        poly (np.ndarray, 2 x n): vertexes of polygon. The segments are formed by
            connecting subsequent columns of poly
        p (np.ndarray, 2 x n2): Points to be tested.
        tol (double, optional): Tolerance for rounding errors. Defaults to
            zero.
        default (boolean, optional): Default behavior if the point is close to
            the boundary of the polygon. Defaults to False.

    Returns:
        np.ndarray, boolean: Length equal to p, true if the point is inside the
            polygon.

    """
    if p.ndim == 1:
        pt = p.reshape((-1, 1))
    else:
        pt = p

    # The test uses is_ccw_polyline, and tacitly assumes that the polygon
    # vertexes is sorted in a ccw fashion. If this is not the case, flip the
    # order of the nodes on a copy, and use this for the testing.
    # Note that if the nodes are not cw nor ccw (e.g. they are crossing), the
    # test cannot be trusted anyhow.
    if not is_ccw_polygon(poly):
        poly = poly.copy()[:, ::-1]

    poly_size = poly.shape[1]

    inside = np.ones(pt.shape[1], dtype=np.bool)
    for i in range(pt.shape[1]):
        for j in range(poly.shape[1]):
            if not is_ccw_polyline(poly[:, j], poly[:, (j+1) % poly_size],
                                   pt[:, i], tol=tol, default=default):
                inside[i] = False
                # No need to check the remaining segments of the polygon.
                break
    return inside

#-----------------------------------------------------------------------------

def lines_intersect(start_1, end_1, start_2, end_2, tol=1e-8):
    """
    Check if two line segments defined by their start end endpoints, intersect.

    The lines are assumed to be in 2D.

    Note that, oposed to other functions related to grid generation such as
    remove_edge_crossings, this function does not use the concept of
    snap_to_grid. This may cause problems at some point, although no issues
    have been discovered so far.

    Implementation note:
        This function can be replaced by a call to segments_intersect_3d. Todo.

    Example:
        >>> lines_intersect([0, 0], [1, 1], [0, 1], [1, 0])
        array([[ 0.5],
           [ 0.5]])

        >>> lines_intersect([0, 0], [1, 0], [0, 1], [1, 1])

    Parameters:
        start_1 (np.ndarray or list): coordinates of start point for first
            line.
        end_1 (np.ndarray or list): coordinates of end point for first line.
        start_2 (np.ndarray or list): coordinates of start point for first
            line.
        end_2 (np.ndarray or list): coordinates of end point for first line.

    Returns:
        np.ndarray (2 x num_pts): coordinates of intersection point, or the
            endpoints of the intersection segments if relevant. In the case of
            a segment, the first point (column) will be closest to start_1.  If
            the lines do not intersect, None is returned.

    Raises:
        ValueError if the start and endpoints of a line are the same.

    """
    start_1 = np.asarray(start_1).astype(np.float)
    end_1 = np.asarray(end_1).astype(np.float)
    start_2 = np.asarray(start_2).astype(np.float)
    end_2 = np.asarray(end_2).astype(np.float)

    # Vectors along first and second line
    d_1 = end_1 - start_1
    d_2 = end_2 - start_2

    length_1 = np.sqrt(np.sum(d_1 * d_1))
    length_2 = np.sqrt(np.sum(d_2 * d_2))

    # Vector between the start points
    d_s = start_2 - start_1

    # An intersection point is characterized by
    #   start_1 + d_1 * t_1 = start_2 + d_2 * t_2
    #
    # which on component form becomes
    #
    #   d_1[0] * t_1 - d_2[0] * t_2 = d_s[0]
    #   d_1[1] * t_1 - d_2[1] * t_2 = d_s[1]
    #
    # First check for solvability of the system (e.g. parallel lines) by the
    # determinant of the matrix.

    discr = d_1[0] *(-d_2[1]) - d_1[1] * (-d_2[0])

    # Check if lines are parallel.
    # The tolerance should be relative to the length of d_1 and d_2
    if np.abs(discr) < tol * length_1 * length_2:
        # The lines are parallel, and will only cross if they are also colinear
        logger.debug('The segments are parallel')
        # Cross product between line 1 and line between start points on line
        start_cross_line = d_s[0] * d_1[1] - d_s[1] * d_1[0]
        if np.abs(start_cross_line) < tol * max(length_1, length_2):
            logger.debug('Lines are colinear')
            # The lines are co-linear

            # Write l1 on the form start_1 + t * d_1, find the parameter value
            # needed for equality with start_2 and end_2
            if np.abs(d_1[0]) > tol * length_1:
                t_start_2 = (start_2[0] - start_1[0])/d_1[0]
                t_end_2 = (end_2[0] - start_1[0])/d_1[0]
            elif np.abs(d_1[1]) > tol * length_2:
                t_start_2 = (start_2[1] - start_1[1])/d_1[1]
                t_end_2 = (end_2[1] - start_1[1])/d_1[1]
            else:
                # d_1 is zero
                logger.error('Found what must be a point-edge')
                raise ValueError('Start and endpoint of line should be\
                                 different')
            if t_start_2 < 0 and t_end_2 < 0:
                logger.debug('Lines are not overlapping')
                return None
            elif t_start_2 > 1 and t_end_2 > 1:
                logger.debug('Lines are not overlapping')
                return None
            # We have an overlap, find its parameter values
            t_min = max(min(t_start_2, t_end_2), 0)
            t_max = min(max(t_start_2, t_end_2), 1)

            if t_max - t_min < tol:
                # It seems this can only happen if they are also equal to 0 or
                # 1, that is, the lines share a single point
                p_1 = start_1 + d_1 * t_min
                logger.debug('Colinear lines share a single point')
                return p_1.reshape((-1, 1))

            logger.debug('Colinear lines intersect along segment')
            p_1 = start_1 + d_1 * t_min
            p_2 = start_1 + d_1 * t_max
            return np.array([[p_1[0], p_2[0]], [p_1[1], p_2[1]]])

        else:
            logger.debug('Lines are not colinear')
            # Lines are parallel, but not colinear
            return None
    else:
        # Solve linear system using Cramer's rule
        t_1 = (d_s[0] * (-d_2[1]) - d_s[1] * (-d_2[0])) / discr
        t_2 = (d_1[0] * d_s[1] - d_1[1] * d_s[0]) / discr

        isect_1 = start_1 + t_1 * d_1
        isect_2 = start_2 + t_2 * d_2
        # Safeguarding
        assert np.allclose(isect_1, isect_2, tol)

        # The intersection lies on both segments if both t_1 and t_2 are on the
        # unit interval.
        # Use tol to allow some approximations
        if t_1 >= -tol and t_1 <= (1 + tol) and \
           t_2 >= -tol and t_2 <= (1 + tol):
            logger.debug('Segment intersection found in one point')
            return np.array([[isect_1[0]], [isect_1[1]]])

        return None

#------------------------------------------------------------------------------#

def segments_intersect_3d(start_1, end_1, start_2, end_2, tol=1e-8):
    """
    Find intersection points (or segments) of two 3d lines.

    Note that, oposed to other functions related to grid generation such as
    remove_edge_crossings, this function does not use the concept of
    snap_to_grid. This may cause problems at some point, although no issues
    have been discovered so far.

    Parameters:
        start_1 (np.ndarray or list): coordinates of start point for first
            line.
        end_1 (np.ndarray or list): coordinates of end point for first line.
        start_2 (np.ndarray or list): coordinates of start point for first
            line.
        end_2 (np.ndarray or list): coordinates of end point for first line.

    Returns:
        np.ndarray, dimension 3xn_pts): coordinates of intersection points
            (number of columns will be either 1 for a point intersection, or 2
            for a segment intersection). If the lines do not intersect, None is
            returned.

    """

    # Convert input to numpy if necessary
    start_1 = np.asarray(start_1).astype(np.float).ravel()
    end_1 = np.asarray(end_1).astype(np.float).ravel()
    start_2 = np.asarray(start_2).astype(np.float).ravel()
    end_2 = np.asarray(end_2).astype(np.float).ravel()

    # Short hand for component of start and end points, as well as vectors
    # along lines.
    xs_1 = start_1[0]
    ys_1 = start_1[1]
    zs_1 = start_1[2]

    xe_1 = end_1[0]
    ye_1 = end_1[1]
    ze_1 = end_1[2]

    dx_1 = xe_1 - xs_1
    dy_1 = ye_1 - ys_1
    dz_1 = ze_1 - zs_1

    xs_2 = start_2[0]
    ys_2 = start_2[1]
    zs_2 = start_2[2]

    xe_2 = end_2[0]
    ye_2 = end_2[1]
    ze_2 = end_2[2]

    dx_2 = xe_2 - xs_2
    dy_2 = ye_2 - ys_2
    dz_2 = ze_2 - zs_2

    # The lines are parallel in the x-y plane, but we don't know about the
    # z-direction. CHeck this
    deltas_1 = np.array([dx_1, dy_1, dz_1])
    deltas_2 = np.array([dx_2, dy_2, dz_2])

    # Use masked arrays to avoid divisions by zero
    mask_1 = np.ma.greater(np.abs(deltas_1), tol)
    mask_2 = np.ma.greater(np.abs(deltas_2), tol)

    # Check for two dimensions that are not parallel with at least one line
    mask_sum = mask_1 + mask_2
    if mask_sum.sum() > 1:
        in_discr = np.argwhere(mask_sum)[:2]
    else:
        # We're going to have a zero discreminant anyhow, just pick some dimensions.
        in_discr = np.arange(2)

    not_in_discr = np.setdiff1d(np.arange(3), in_discr)[0]
    discr = deltas_1[in_discr[0]] * deltas_2[in_discr[1]]\
            - deltas_1[in_discr[1]] * deltas_2[in_discr[0]]

    # An intersection will be a solution of the linear system
    #   xs_1 + dx_1 * t_1 = xs_2 + dx_2 * t_2 (1)
    #   ys_1 + dy_1 * t_1 = ys_2 + dy_2 * t_2 (2)
    #
    # In addition, the solution should satisfy
    #   zs_1 + dz_1 * t_1 = zs_2 + dz_2 * t_2 (3)
    #
    # The intersection is on the line segments if 0 <= (t_1, t_2) <= 1

    # Either the lines are parallel in two directions
    if np.abs(discr) < tol:
        # If the lines are (almost) parallel, there is no single intersection,
        # but it may be a segment

        # First check if the third dimension is also parallel, if not, no
        # intersection

        # A first, simple test
        if np.any(mask_1 != mask_2):
            return None

        t = deltas_1[mask_1] / deltas_2[mask_2]

        # Second, test for alignment in all directions
        if not np.allclose(t, t.mean(), tol):
            return None

        # If we have made it this far, the lines are indeed parallel. Next,
        # check that they lay along the same line.
        diff_start = start_2 - start_1

        dstart_x_delta_x = diff_start[1] * deltas_1[2] -\
                           diff_start[2] * deltas_1[1]
        if np.abs(dstart_x_delta_x) > tol:
            return None
        dstart_x_delta_y = diff_start[2] * deltas_1[0] -\
                           diff_start[0] * deltas_1[2]
        if np.abs(dstart_x_delta_y) > tol:
            return None
        dstart_x_delta_z = diff_start[0] * deltas_1[1] -\
                           diff_start[1] * deltas_1[0]
        if np.abs(dstart_x_delta_z) > tol:
            return None

        # For dimensions with an incline, the vector between segment start
        # points should be parallel to the segments.
        # Since the masks are equal, we can use any of them.
        # For dimensions with no incline, the start cooordinates should be the same
        if not np.allclose(start_1[~mask_1], start_2[~mask_1], tol):
            return None

        # We have overlapping lines! finally check if segments are overlapping.

        # Since everything is parallel, it suffices to work with a single coordinate
        s_1 = start_1[mask_1][0]
        e_1 = end_1[mask_1][0]
        s_2 = start_2[mask_1][0]
        e_2 = end_2[mask_1][0]

        max_1 = max(s_1, e_1)
        min_1 = min(s_1, e_1)
        max_2 = max(s_2, e_2)
        min_2 = min(s_2, e_2)

        # Rule out case with non-overlapping segments
        if max_1 < min_2:
            return None
        elif max_2 < min_1:
            return None


        # The lines are overlapping, we need to find their common line
        lines = np.array([s_1, e_1, s_2, e_2])
        sort_ind = np.argsort(lines)

        # The overlap will be between the middle two points in the sorted list
        target = sort_ind[1:3]

        # Array of the full coordinates - same order as lines
        lines_full = np.vstack((start_1, end_1, start_2, end_2)).transpose()
        # Our segment consists of the second and third column. We're done!
        return lines_full[:, target]

    # or we are looking for a point intersection
    else:
        # Solve 2x2 system by Cramer's rule

        discr = deltas_1[in_discr[0]] * (-deltas_2[in_discr[1]]) -\
                deltas_1[in_discr[1]] * (-deltas_2[in_discr[0]])
        t_1 = ((start_2[in_discr[0]] - start_1[in_discr[0]]) \
               * (-deltas_2[in_discr[1]]) - \
               (start_2[in_discr[1]] - start_1[in_discr[1]]) \
               * (-deltas_2[in_discr[0]]))/discr

        t_2 = (deltas_1[in_discr[0]] * (start_2[in_discr[1]] -
                                        start_1[in_discr[1]]) - \
               deltas_1[in_discr[1]] * (start_2[in_discr[0]] -
                                        start_1[in_discr[0]])) / discr

        # Check that we are on line segment
        if t_1 < 0 or t_1 > 1 or t_2 < 0 or t_2 > 1:
            return None

        # Compute the z-coordinates of the intersection points
        z_1_isect = start_1[not_in_discr] + t_1 * deltas_1[not_in_discr]
        z_2_isect = start_2[not_in_discr] + t_2 * deltas_2[not_in_discr]

        if np.abs(z_1_isect - z_2_isect) < tol:
            vec = np.zeros(3)
            vec[in_discr] = start_1[in_discr] + t_1 * deltas_1[in_discr]
            vec[not_in_discr] = z_1_isect
            return vec.reshape((-1, 1))
        else:
            return None

#----------------------------------------------------------------------------#

# Represent the polygon as a sympy polygon
def _np2p(p):
    # Convert a numpy point array (3xn) to sympy points
    if p.ndim == 1:
        return geom.Point(p[:])
    else:
        return [geom.Point(p[:, i]) for i in range(p.shape[1])]

def _p2np(p):
    # Convert sympy points to numpy format. If more than one point, these should be sent as a list
    if isinstance(p, list):
        return np.array(list([i.args for i in p]), dtype='float').transpose()
    else:
        return np.array(list(p.args), dtype='float').reshape((-1, 1))

def _to3D(p):
    # Add a third dimension
    return np.vstack((p, np.zeros(p.shape[1])))

#-------------------------------------------------------------------


def polygon_boundaries_intersect(poly_1, poly_2, tol=1e-8):
    """
    Test for intersection between the bounding segments of two 3D polygons.

    No tests are done for intersections with polygons interiors. The code has
    only been tested for convex polygons, status for non-convex polygons is
    unknown.

    A segment can either be intersected by segments of the other polygon as
     i) a single point
     ii) two points, hit by different segments (cannot be more than 2 for
         convex polygons)
     iii) along a line, if the segments are parallel.

    Note that if the polygons share a vertex, this point will be found multiple
    times (depending on the configuration of the polygons).

    Each intersection is represented as a list of three items. The first two
    are the segment index (numbered according to start point) of the
    intersecting segments. The third is the coordinates of the intersection
    point, this can either be a single point (3x1 nd.array), or a 3x2 array
    with columns representing the same (shared vertex) or different (shared
    segment) points.

    Paremeters:
        poly_1 (np.array, 3 x n_pt): First polygon, assumed to be
        non-intersecting. The closing segment is defined by the last and first
            column.
        poly_2 (np.array, 3 x n_pt): Second polygon, assumed to be
        non-intersecting. The closing segment is defined by the last and first
            column.
        tol (float, optional): Tolerance used for equality.

    Returns:
        list: of intersections. See above for description of data format. If no
        intersections are found, an empty list is returned.

    """

    l_1 = poly_1.shape[1]
    ind_1 = np.append(np.arange(l_1), 0)
    l_2 = poly_2.shape[1]
    ind_2 = np.append(np.arange(l_2), 0)

    isect = []

    for i in range(l_1):
        p_1_1 = poly_1[:, ind_1[i]]
        p_1_2 = poly_1[:, ind_1[i+1]]

        for j in range(l_2):
            p_2_1 = poly_2[:, ind_2[j]]
            p_2_2 = poly_2[:, ind_2[j+1]]
            isect_loc = segments_intersect_3d(p_1_1, p_1_2, p_2_1, p_2_2)
            if isect_loc is not None:
                isect.append([i, j, isect_loc])

    return isect

#----------------------------------------------------------

def polygon_segment_intersect(poly_1, poly_2, tol=1e-8, include_bound_pt=True):
    """
    Find intersections between polygons embeded in 3D.

    The intersections are defined as between the interior of the first polygon
    and the boundary of the second, although intersections on the boundary of
    both polygons can also be picked up sometimes. If you need to distinguish
    between the two, the safer option is to also call
    polygon_boundary_intersect(), and compare the results.

    Parameters:
        poly_1 (np.ndarray, 3xn1): Vertexes of polygon, assumed ordered as cw or
            ccw.
        poly_2 (np.ndarray, 3xn2): Vertexes of second polygon, assumed ordered
            as cw or ccw.
        tol (double, optional): Tolerance for when two points are equal.
            Defaults to 1e-8.
        include_bound_pt (boolean, optional): Include cases where a segment is
            in the plane of the first ploygon, and the segment crosses the
            polygon boundary. Defaults to True.

    Returns:
        np.ndarray, size 3 x num_isect, coordinates of intersection points; or
            None if no intersection is found (may change to empty array of size
            (3, 0)).

    Raises:
        NotImplementedError if the two polygons overlap in a 2D area. An
        extension should not be difficult, but the function is not intended for
        this use.

    """

    # First translate the points so that the first plane is located at the origin
    center_1 = np.mean(poly_1, axis=1).reshape((-1, 1))
    poly_1 = poly_1 - center_1
    poly_2 = poly_2 - center_1

    # Obtain the rotation matrix that projects p1 to the xy-plane
    rot_p_1 = project_plane_matrix(poly_1)
    irot = rot_p_1.transpose()
    poly_1_rot = rot_p_1.dot(poly_1)

    # Sanity check: The points should lay on a plane
<<<<<<< HEAD
    assert np.amax(np.abs(poly_1_xy[2]))/np.amax(np.abs(poly_1_xy[:2])) < tol

=======
    assert np.all(np.abs(poly_1_rot[2]) < tol)
>>>>>>> 0d38b058
    # Drop the z-coordinate
    poly_1_xy = poly_1_rot[:2]

    # Make sure the xy-polygon is ccw.
    if not is_ccw_polygon(poly_1_xy):
        poly_1_xy = poly_1_xy[:, ::-1]

    # Rotate the second polygon with the same rotation matrix
    poly_2_rot = rot_p_1.dot(poly_2)

    # If the rotation of whole second point cloud lies on the same side of z=0,
    # there are no intersections.
    if poly_2_rot[2].min() > tol:
        return None
    elif poly_2_rot[2].max() < -tol:
        return None

    # Check if the second plane is parallel to the first (same xy-plane)
    dz_2 = poly_2_rot[2].max() - poly_2_rot[2].min()
    if dz_2 < tol:
        if poly_2_rot[2].max() < tol:
            # The polygons are parallel, and in the same plane
            # Represent second polygon by sympy, and use sympy function to
            # detect intersection.
            # Convert the first polygon to sympy format
            poly_1_sp = geom.Polygon(*_np2p(poly_1_xy))
            poly_2_sp = geom.Polygon(*_np2p(poly_2_rot[:2]))

            isect = poly_1_sp.intersection(poly_2_sp)
            if isinstance(isect, list) and len(isect) > 0:
                # It would have been possible to return the intersecting area,
                # but this is not the intended behavior of the function.
                # Instead raise an error, and leave it to the user to deal with
                # this.
                raise NotImplementedError
            else:
                return None
        else:
            # Polygons lies in different parallel planes. No intersection
            return None
    else:
        # Loop over all boundary segments of the second plane. Check if they
        # intersect with the first polygon.
        # TODO: Special treatment of the case where one or two vertexes lies in
        # the plane of the poly_1
        num_p2 = poly_2.shape[1]
        # Roling indexing
        ind = np.append(np.arange(num_p2), np.zeros(1)).astype('int')

        isect = np.empty((3, 0))

        for i in range(num_p2):

            # Coordinates of this segment
            pt_1 = poly_2_rot[:, ind[i]]
            pt_2 = poly_2_rot[:, ind[i+1]]

            # Check if segment crosses z=0 in the rotated coordinates
            if max(pt_1[2], pt_2[2]) < -tol or min(pt_1[2], pt_2[2]) > tol:
                continue

            dx = pt_2[0] - pt_1[0]
            dy = pt_2[1] - pt_1[1]
            dz = pt_2[2] - pt_1[2]
            if np.abs(dz) > tol:
                # We are on a plane, and we know that dz_2 is non-zero, so all
                # individiual segments must have an incline.
                # Parametrize the line, find parameter value for intersection
                # with z=0.
                t = (-pt_1[2] - 0) / dz

                # Sanity check. We have ruled out segments not crossing the
                # origin above.
                if t < -tol or t > 1+tol:
                    continue

                # x and y-coordinate for z=0
                x0 = pt_1[0] + dx * t
                y0 = pt_1[1] + dy * t
                # Representation as point
                p_00 = np.array([x0, y0]).reshape((-1, 1))

                # Check if the first polygon encloses the point. When applied
                # to fracture intersections of T-type (segment embedded in the
                # plane of another fracture), it turned out to be useful to be
                # somewhat generous with the definition of the intersection.
                # Therefore, allow for intersections that are slightly outside
                # the polygon, and use the projection onto the polygon.
                dist, cp, ins = dist_points_polygon(_to3D(p_00),
                                                    _to3D(poly_1_xy))
                if (dist[0] < tol and include_bound_pt) or dist[0] < 1e-12:
                    isect = np.hstack((isect, irot.dot(cp) + center_1))

            elif np.abs(pt_1[2]) < tol and np.abs(pt_2[2]) < tol:
                # The segment lies completely within the polygon plane.
                both_pts = np.vstack((pt_1, pt_2)).T
                # Find points within tho polygon itself
                inside = is_inside_polygon(poly_1_xy, both_pts[:2],tol=tol)

                if inside.all():
                    # Both points are inside, add and go on
                    isect = np.hstack((isect, irot.dot(both_pts) + center_1))
                else:
                    # A single point is inside. Need to find the intersection between this line segment and the polygon
                    if inside.any():
                        isect_loc = both_pts[:2, inside].reshape((2, -1))
                        p1 = both_pts[:, inside]
                        p2 = both_pts[:, np.logical_not(inside)]
                    else:
                        isect_loc = np.empty((2, 0))
                        p1 = both_pts[:, 0]
                        p2 = both_pts[:, 1]

                    # If a single internal point is found
                    if isect_loc.shape[1] == 1 or include_bound_pt:
                        poly_1_start = poly_1_rot
                        poly_1_end = np.roll(poly_1_rot, 1, axis=1)
                        for j in range(poly_1.shape[1]):
                            ip = segments_intersect_3d(p1, p2,
                                                       poly_1_start[:, j],
                                                       poly_1_end[:, j])
                            if ip is not None:
                                isect_loc = np.hstack((isect_loc, ip[:2]))

                    isect = np.hstack((isect, irot.dot(_to3D(isect_loc)) + center_1))

        if isect.shape[1] == 0:
            isect = None

        # For points lying in the plane of poly_1, the same points may be found
        # several times
        if isect is not None:
            isect, _, _ = setmembership.unique_columns_tol(isect, tol=tol)
        return isect

#------------------------------------------------------------------------------#

def is_planar(pts, normal=None, tol=1e-5):
    """ Check if the points lie on a plane.

    Parameters:
    pts (np.ndarray, 3xn): the points.
    normal: (optional) the normal of the plane, otherwise three points are
        required.

    Returns:
    check, bool, if the points lie on a plane or not.

    """

    if normal is None:
        normal = compute_normal(pts)
    else:
        normal = normal.flatten() / np.linalg.norm(normal)

    check_all = np.zeros(pts.shape[1]-1, dtype=np.bool)

    for idx, p in enumerate(pts[:, 1:].T):
        den = np.linalg.norm(pts[:, 0] - p)
        dotprod = np.dot(normal, (pts[:, 0] - p)/(den if den else 1))
        check_all[idx] = np.isclose(dotprod, 0, atol=tol, rtol=0)

    return np.all(check_all)

#------------------------------------------------------------------------------#

def is_point_in_cell(pts, pt, if_make_planar=True):
    """
    Check whatever a point is inside a cell.

    Parameters:
    pts (np.ndarray, 3xn): list of ordered point that define the cell
    pt (np.array, 3): point to be checked
    if_make_planar (optional, default True): The cell needs to lie on (s, t)
        plane. If not already done, this flag need to be used.

    Return:
        boolean, if the point is inside the cell. If a point is on the boundary
        of the cell the result may be either True or False.
    """
    pt.shape = (3, 1)
    if if_make_planar:
        R = project_plane_matrix(pts)
        pts = np.dot(R, pts)
        pt = np.dot(R, pt)

    j = pts.shape[1]-1
    is_odd = False

    for i in np.arange(pts.shape[1]):
        if (pts[1, i] < pt[1] and pts[1, j] >= pt[1]) \
           or \
           (pts[1, j] < pt[1] and pts[1, i] >= pt[1]):
            if (pts[0, i]+(pt[1]-pts[1, i])/(pts[1, j]-pts[1, i])\
                *(pts[0,j]-pts[0, i])) < pt[0]:
                is_odd = not is_odd
        j = i

    return is_odd

#------------------------------------------------------------------------------#

def project_plane_matrix(pts, normal=None, tol=1e-5, reference=[0, 0, 1]):
    """ Project the points on a plane using local coordinates.

    The projected points are computed by a dot product.
    example: np.dot( R, pts )

    Parameters:
    pts (np.ndarray, 3xn): the points.
    normal: (optional) the normal of the plane, otherwise three points are
        required.

    Returns:
    np.ndarray, 3x3, projection matrix.

    """

    if normal is None:
        normal = compute_normal(pts)
    else:
        normal = np.asarray(normal)
        normal = normal.flatten() / np.linalg.norm(normal)

    assert is_planar(pts, normal, tol)

    reference = np.asarray(reference, dtype=np.float)
    angle = np.arccos(np.dot(normal, reference))
    vect = np.cross(normal, reference)
    return rot(angle, vect)

#------------------------------------------------------------------------------#

def project_line_matrix(pts, tangent=None, tol=1e-5, reference=[0, 0, 1]):
    """ Project the points on a line using local coordinates.

    The projected points are computed by a dot product.
    example: np.dot( R, pts )

    Parameters:
    pts (np.ndarray, 3xn): the points.
    tangent: (optional) the tangent unit vector of the plane, otherwise two
        points are required.

    Returns:
    np.ndarray, 3x3, projection matrix.

    """

    if tangent is None:
        tangent = compute_tangent(pts)
    else:
        tangent = tangent.flatten() / np.linalg.norm(tangent)

    reference = np.asarray(reference, dtype=np.float)
    angle = np.arccos(np.dot(tangent, reference))
    vect = np.cross(tangent, reference)
    return rot(angle, vect)

#------------------------------------------------------------------------------#

def rot(a, vect):
    """ Compute the rotation matrix about a vector by an angle using the matrix
    form of Rodrigues formula.

    Parameters:
    a: double, the angle.
    vect: np.array, 1x3, the vector.

    Returns:
    matrix: np.ndarray, 3x3, the rotation matrix.

    """
    if np.allclose(vect, [0., 0., 0.]):
        return np.identity(3)
    vect = vect / np.linalg.norm(vect)

    # Prioritize readability over PEP0008 whitespaces.
    # pylint: disable=bad-whitespace
    W = np.array( [[       0., -vect[2],  vect[1]],
                   [  vect[2],       0., -vect[0]],
                   [ -vect[1],  vect[0],       0. ]])
    return np.identity(3) + np.sin(a)*W + \
           (1.-np.cos(a)) * np.linalg.matrix_power(W, 2)

#------------------------------------------------------------------------------#

def normal_matrix(pts=None, normal=None):
    """ Compute the normal projection matrix of a plane.

    The algorithm assume that the points lie on a plane.
    Three non-aligned points are required.

    Either points or normal are mandatory.

    Parameters:
    pts (optional): np.ndarray, 3xn, the points. Need n > 2.
    normal (optional): np.array, 1x3, the normal.

    Returns:
    normal matrix: np.array, 3x3, the normal matrix.

    """
    if normal is not None:
        normal = normal / np.linalg.norm(normal)
    elif pts is not None:
        normal = compute_normal(pts)
    else:
        assert False, "Points or normal are mandatory"

    return np.tensordot(normal, normal, axes=0)

#------------------------------------------------------------------------------#

def tangent_matrix(pts=None, normal=None):
    """ Compute the tangential projection matrix of a plane.

    The algorithm assume that the points lie on a plane.
    Three non-aligned points are required.

    Either points or normal are mandatory.

    Parameters:
    pts (optional): np.ndarray, 3xn, the points. Need n > 2.
    normal (optional): np.array, 1x3, the normal.

    Returns:
    tangential matrix: np.array, 3x3, the tangential matrix.

    """
    return np.eye(3) - normal_matrix(pts, normal)

#------------------------------------------------------------------------------#

def compute_normal(pts):
    """ Compute the normal of a set of points.

    The algorithm assume that the points lie on a plane.
    Three non-aligned points are required.

    Parameters:
    pts: np.ndarray, 3xn, the points. Need n > 2.

    Returns:
    normal: np.array, 1x3, the normal.

    """

    assert pts.shape[1] > 2
    normal = np.cross(pts[:, 0] - pts[:, 1], compute_tangent(pts))
    if np.allclose(normal, np.zeros(3)):
        return compute_normal(pts[:, 1:])
    return normal / np.linalg.norm(normal)

#------------------------------------------------------------------------------#

def compute_normals_1d(pts):
    t = compute_tangent(pts)
    n = np.array([t[1], -t[0], 0]) / np.sqrt(t[0]**2+t[1]**2)
    return np.r_['1,2,0', n, np.dot(rot(np.pi/2., t), n)]

#------------------------------------------------------------------------------#

def compute_tangent(pts):
    """ Compute a tangent vector of a set of points.

    The algorithm assume that the points lie on a plane.

    Parameters:
    pts: np.ndarray, 3xn, the points.

    Returns:
    tangent: np.array, 1x3, the tangent.

    """

    mean_pts = np.mean(pts, axis=1).reshape((-1, 1))
    # Set of possible tangent vector. We can pick any of these, as long as it
    # is nonzero
    tangent = pts - mean_pts
    # Find the point that is furthest away from the mean point
    max_ind = np.argmax(np.sum(tangent**2, axis=0))
    tangent = tangent[:, max_ind]
    assert not np.allclose(tangent, np.zeros(3))
    return tangent / np.linalg.norm(tangent)

#------------------------------------------------------------------------------#

def is_collinear(pts, tol=1e-5):
    """ Check if the points lie on a line.

    Parameters:
        pts (np.ndarray, 3xn): the points.
        tol (double, optional): Absolute tolerance used in comparison.
            Defaults to 1e-5.

    Returns:
        boolean, True if the points lie on a line.

    """

    assert pts.shape[1] > 1
    if pts.shape[1] == 2:
        return True

    pt0 = pts[:, 0]
    pt1 = pts[:, 1]

    dist = 1
    for i in np.arange(pts.shape[1]):
        for j in np.arange(i+1, pts.shape[1]):
            dist = max(dist, np.linalg.norm(pts[:, i] - pts[:, j]))

    coll = np.array([np.linalg.norm(np.cross(p - pt0, pt1 - pt0)) \
             for p in pts[:, 1:-1].T])/dist
    return np.allclose(coll, np.zeros(coll.size), atol=tol, rtol=0)

#------------------------------------------------------------------------------#

def map_grid(g, tol=1e-5):
    """ If a 2d or a 1d grid is passed, the function return the cell_centers,
    face_normals, and face_centers using local coordinates. If a 3d grid is
    passed nothing is applied. The return vectors have a reduced number of rows.

    Parameters:
    g (grid): the grid.

    Returns:
    cell_centers: (g.dim x g.num_cells) the mapped centers of the cells.
    face_normals: (g.dim x g.num_faces) the mapped normals of the faces.
    face_centers: (g.dim x g.num_faces) the mapped centers of the faces.
    R: (3 x 3) the rotation matrix used.
    dim: indicates which are the dimensions active.
    nodes: (g.dim x g.num_nodes) the mapped nodes.

    """
    cell_centers = g.cell_centers
    face_normals = g.face_normals
    face_centers = g.face_centers
    nodes = g.nodes
    R = np.eye(3)

    if g.dim == 0 or g.dim == 3:
        return cell_centers, face_normals, face_centers, R,\
               np.ones(3, dtype=bool), nodes

    if g.dim == 1 or g.dim == 2:

        if g.dim == 2:
            R = project_plane_matrix(g.nodes)
        else:
            R = project_line_matrix(g.nodes)

        face_centers = np.dot(R, face_centers)

        check = np.sum(np.abs(face_centers.T - face_centers[:, 0]), axis=0)
        check /= np.sum(check)
        dim = np.logical_not(np.isclose(check, 0, atol=tol, rtol=0))
        assert g.dim == np.sum(dim)
        face_centers = face_centers[dim, :]
        cell_centers = np.dot(R, cell_centers)[dim, :]
        face_normals = np.dot(R, face_normals)[dim, :]
        nodes = np.dot(R, nodes)[dim, :]

    return cell_centers, face_normals, face_centers, R, dim, nodes

#------------------------------------------------------------------------------#

def dist_segment_set(start, end):
    """ Compute distance and closest points between sets of line segments.

    Parameters:
        start (np.array, nd x num_segments): Start points of segments.
        end (np.array, nd x num_segments): End points of segments.

    Returns:
        np.array, num_segments x num_segments: Distances between segments.
        np.array, num_segments x num_segments x nd: For segment i and j,
            element [i, j] gives the point on i closest to segment j.

    """
    if start.size < 4:
        start = start.reshape((-1, 1))
    if end.size < 4:
        end = end.reshape((-1, 1))

    nd = start.shape[0]
    ns = start.shape[1]

    d = np.zeros((ns, ns))
    cp = np.zeros((ns, ns, nd))

    for i in range(ns):
        cp[i, i, :] = start[:, i] + 0.5 * (end[:, i] - start[:, i])
        for j in range(i+1, ns):
            dl, cpi, cpj = dist_two_segments(start[:, i], end[:, i],
                                             start[:, j], end[:, j])
<<<<<<< HEAD
            d[i, j] = d
            d[j, i] = d
=======
            d[i, j] = dl
            d[j, i] = dl
>>>>>>> 0d38b058
            cp[i, j, :] = cpi
            cp[j, i, :] = cpj

    return d, cp

#------------------------------------------------------------------------------#

<<<<<<< HEAD
=======
def dist_segment_segment_set(start, end, start_set, end_set):
    """ Compute distance and closest points between a segment and a set of
    segments.

    Parameters:

    """
    start = np.squeeze(start)
    end = np.squeeze(end)

    nd = start.shape[0]
    ns = start_set.shape[1]

    d = np.zeros( ns)
    cp_set = np.zeros(( nd, ns))
    cp = np.zeros((nd, ns))

    for i in range(ns):
        dl, cpi, cpj = dist_two_segments(start, end, start_set[:, i],
                                         end_set[:, i])
        d[i] = dl
        cp[:, i] = cpi
        cp_set[:, i] = cpj

    return d, cp, cp_set

#------------------------------------------------------------------------------#

>>>>>>> 0d38b058
def dist_two_segments(s1_start, s1_end, s2_start, s2_end):
    """
    Compute the distance between two line segments.

    Also find the closest point on each of the two segments. In the case where
    the closest points are not unique (parallel lines), points somewhere along
    the segments are returned.

    The implementaion is based on http://geomalgorithms.com/a07-_distance.html
    (C++ code can be found somewhere on the page). Also confer that page for
    explanation of the algorithm.

    Implementation note:
        It should be possible to rewrite the algorithm to allow for one of (or
        both?) segments to be a set of segments, thus exploiting
        vectorization.

    Parameters:
        s1_start (np.array, size nd): Start point for the first segment
        s1_end (np.array, size nd): End point for the first segment
        s2_start (np.array, size nd): Start point for the second segment
        s2_end (np.array, size nd): End point for the second segment

    Returns:
        double: Minimum distance between the segments
        np.array (size nd): Closest point on the first segment
        np.array (size nd): Closest point on the second segment

    """

    # Variable used to fine almost parallel lines. Sensitivity to this value has not been tested.
    SMALL_TOLERANCE = 1e-6

    # For the rest of the algorithm, see the webpage referred to above for details.
    d1 = s1_end - s1_start
    d2 = s2_end - s2_start
    d_starts = s1_start - s2_start

    dot_1_1 = d1.dot(d1)
    dot_1_2 = d1.dot(d2)
    dot_2_2 = d2.dot(d2)
    dot_1_starts = d1.dot(d_starts)
    dot_2_starts = d2.dot(d_starts)
    discr = dot_1_1 * dot_2_2 - dot_1_2 ** 2
    # Sanity check
    assert discr >= -SMALL_TOLERANCE * dot_1_1 * dot_2_2

    sc = sN = sD = discr
    tc = tN = tD = discr

    if discr < SMALL_TOLERANCE:
        sN = 0
        sD = 1
        tN = dot_2_starts
        tD = dot_2_2
    else:
        sN = dot_1_2 * dot_2_starts - dot_2_2 * dot_1_starts
        tN = dot_1_1 * dot_2_starts - dot_1_2 * dot_1_starts
        if sN < 0.0:        # sc < 0 => the s=0 edge is visible
            sN = 0.0
            tN = dot_2_starts
            tD = dot_2_2

        elif sN > sD:   # sc > 1  => the s=1 edge is visible
            sN = sD
            tN = dot_1_2 + dot_2_starts
            tD = dot_2_2

    if tN < 0.0:            # tc < 0 => the t=0 edge is visible
        tN = 0.0
        # recompute sc for this edge
        if -dot_1_starts < 0.0:
            sN = 0.0
        elif -dot_1_starts > dot_1_1:
            sN = sD
        else:
            sN = -dot_1_starts
            sD = dot_1_1
    elif tN > tD:       # tc > 1  => the t=1 edge is visible
        tN = tD
        # recompute sc for this edge
        if (-dot_1_starts + dot_1_2) < 0.0:
            sN = 0
        elif (-dot_1_starts+ dot_1_2) > dot_1_1:
            sN = sD
        else:
            sN = (-dot_1_starts + dot_1_2)
            sD = dot_1_1

    # finally do the division to get sc and tc
    if abs(sN) < SMALL_TOLERANCE:
        sc = 0.0
    else:
        sc = sN / sD
    if abs(tN) < SMALL_TOLERANCE:
        tc = 0.0
    else:
        tc = tN / tD

    # get the difference of the two closest points
    dist = d_starts + sc * d1 - tc * d2

    cp1 = s1_start + d1 * sc
    cp2 = s2_start + d2 * tc

    return np.sqrt(dist.dot(dist)), cp1, cp2

#-----------------------------------------------------------------------------

def dist_points_segments(p, start, end):
    """ Compute distances between points and line segments.

    Also return closest points on the segments.

    Parameters:
        p (np.array, ndxn): Individual points
        start (np.ndarray, nd x n_segments): Start points of segments.
        end (np.ndarray, nd x n_segments): End point of segments

    Returns:
        np.array, num_points x num_segments: Distances.
        np.array, num-points x num_segments x nd: Points on the segments
            closest to the individual points.

    """
    if start.size < 4:
        start = start.reshape((-1, 1))
        end = end.reshape((-1, 1))
    if p.size < 4:
        p = p.reshape((-1, 1))

    num_p = p.shape[1]
    num_l = start.shape[1]
    d = np.zeros((num_p, num_l))

    line = end - start
    lengths = np.sqrt(np.sum(line * line, axis=0))

    nd = p.shape[0]
    # Closest points
    cp = np.zeros((num_p, num_l, nd))

    for pi in range(num_p):
        # Project the vectors from start to point onto the line, and compute
        # relative length
        v = p[:, pi].reshape((-1, 1)) - start
        proj = np.sum(v * line, axis=0) / lengths**2

        # Projections with length less than zero have the closest point at
        # start
        less = np.ma.less_equal(proj, 0)
        d[pi, less] = dist_point_pointset(p[:, pi], start[:, less])
        cp[pi, less, :] = np.swapaxes(start[:, less], 1, 0)
        # Similarly, above one signifies closest to end
        above = np.ma.greater_equal(proj, 1)
        d[pi, above] = dist_point_pointset(p[:, pi], end[:, above])
        cp[pi, above, :] = np.swapaxes(end[:, above], 1, 0)

        # Points inbetween
        between = np.logical_not(np.logical_or(less, above).data)
        proj_p = start[:, between] + proj[between] * line[:, between]
        d[pi, between] = dist_point_pointset(p[:, pi], proj_p)
        cp[pi, between, :] = np.swapaxes(proj_p, 1, 0)

    return d, cp


#-----------------------------------------------------------------------------

def dist_point_pointset(p, pset, exponent=2):
    """
    Compute distance between a point and a set of points.

    Parameters:
        p (np.ndarray): Point from which distances will be computed
        pset (nd.array): Point cloud to which we compute distances
        exponent (double, optional): Exponent of the norm used. Defaults to 2.

    Return:
        np.ndarray: Array of distances.

    """

    # If p is 1D, do a reshape to facilitate broadcasting, but on a copy
    if p.ndim == 1:
        pt = p.reshape((-1, 1))
    else:
        pt = p

    # If the point cloud is a single point, it should still be a ndx1 array.
    if pset.size == 0:
        # In case of empty sets, return an empty zero
        return np.zeros(0)
    elif pset.size < 4:
        pset_copy = pset.reshape((-1, 1))
    else:
        # Call it a copy, even though it isn't
        pset_copy = pset

    return np.power(np.sum(np.power(np.abs(pt - pset_copy), exponent),
                           axis=0), 1/exponent)

#----------------------------------------------------------------------------#

<<<<<<< HEAD
def dist_pointset(p):
=======
def dist_pointset(p, max_diag=False):
>>>>>>> 0d38b058
    """ Compute mutual distance between all points in a point set.

    Parameters:
        p (np.ndarray, 3xn): Points
<<<<<<< HEAD
=======
        max_diag (boolean, defaults to True): If True, the diagonal values will
            are set to a large value, rather than 0.
>>>>>>> 0d38b058

    Returns:
        np.array (nxn): Distance between points.
    """
    if p.size > 3:
        n = p.shape[1]
    else:
        n = 1
        p = p.reshape((-1, 1))

    d = np.zeros((n, n))
    for i in range(n):
        d[i] = dist_point_pointset(p[:, i], p)

<<<<<<< HEAD
=======
    if max_diag:
        for i in range(n):
            d[i, i] = 2 * np.max(d[i])

>>>>>>> 0d38b058
    return d

#----------------------------------------------------------------------------#

def dist_points_polygon(p, poly, tol=1e-5):
    """ Compute distance from points to a polygon. Also find closest point on
    the polygon.

    The computation is split into two, the closest point can either be in the
    interior, or at the boundary of the point.

    Parameters:
        p (np.array, nd x n_pts): Points for which we will compute distances.
        poly (np.array, nd x n_vertexes): Vertexes of polygon. Edges are formed
            by subsequent points.

    Returns:
        np.array (n_pts): Distance from points to polygon
        np.array (nd x n_pts): For each point, the closest point on the
            polygon.
<<<<<<< HEAD
=======
        np.array (n_pts, bool): True if the point is found in the interior,
            false if on a bounding segment.
>>>>>>> 0d38b058

    """


    if p.size < 4:
        p.reshape((-1, 1))

    num_p = p.shape[1]
    num_vert = poly.shape[1]
    nd = p.shape[0]

    # First translate the points so that the first plane is located at the origin
    center = np.mean(poly, axis=1).reshape((-1, 1))
    # Compute copies of polygon and point in new coordinate system
    orig_poly = poly
    poly = poly - center
    orig_p = p
    p = p - center

    # Obtain the rotation matrix that projects p1 to the xy-plane
    rot_p = project_plane_matrix(poly)
    irot = rot_p.transpose()
    poly_rot = rot_p.dot(poly)

    # Sanity check: The points should lay on a plane
    assert np.all(np.abs(poly_rot[2]) < tol)

    poly_xy = poly_rot[:2]

    # Make sure the xy-polygon is ccw.
    if not is_ccw_polygon(poly_xy):
        poly_1_xy = poly_xy[:, ::-1]

    # Rotate the point set, using the same coordinate system.
    p = rot_p.dot(p)

    in_poly = is_inside_polygon(poly_xy, p)

    # Distances
    d = np.zeros(num_p)
    # Closest points
    cp = np.zeros((nd, num_p))

    # For points that are located inside the extrusion of the polygon, the
    # distance is simply the z-coordinate
    d[in_poly] = np.abs(p[2, in_poly])

    # The corresponding closest points are found by inverse rotation of the
    # closest point on the polygon
    cp_inpoly = p[:, in_poly]
    if cp_inpoly.size == 3:
        cp_inpoly = cp_inpoly.reshape((-1, 1))
    cp_inpoly[2, :] = 0
    cp[:, in_poly] = center + irot.dot(cp_inpoly)

    if np.all(in_poly):
<<<<<<< HEAD
        return d, cp
=======
        return d, cp, in_poly
>>>>>>> 0d38b058

    # Next, points that are outside the extruded polygons. These will have
    # their closest point among one of the edges
    start = orig_poly
    end = orig_poly[:, (1 + np.arange(num_vert)) % num_vert]

    outside_poly = np.where(np.logical_not(in_poly))[0]

    d_outside, p_outside = dist_points_segments(orig_p[:, outside_poly], start,
                                                end)

    for i, pi in enumerate(outside_poly):
        mi = np.argmin(d_outside[i])
        d[pi] = d_outside[i, mi]
        cp[:, pi] = p_outside[i, mi, :]

<<<<<<< HEAD
    return d, cp
=======
    return d, cp, in_poly
>>>>>>> 0d38b058

#----------------------------------------------------------------------------#

def dist_segments_polygon(start, end, poly, tol=1e-5):
    """ Compute the distance from line segments to a polygon.

    Parameters:
        start (np.array, nd x num_segments): One endpoint of segments
        end (np.array, nd x num_segments): Other endpoint of segments
        poly (np.array, nd x n_vert): Vertexes of polygon.

    Returns:
        np.ndarray, double: Distance from segment to polygon.
        np.array, nd x num_segments: Closest point.
    """
    if start.size < 4:
        start = start.reshape((-1, 1))
    if end.size < 4:
        end = end.reshape((-1, 1))

    num_p = start.shape[1]
    num_vert = poly.shape[1]
    nd = start.shape[0]

    d = np.zeros(num_p)
    cp = np.zeros((nd, num_p))

    # First translate the points so that the first plane is located at the origin
    center = np.mean(poly, axis=1).reshape((-1, 1))
    # Compute copies of polygon and point in new coordinate system
    orig_poly = poly
    orig_start = start
    orig_end = end

    poly = poly - center
    start  = start - center
    end = end - center

    # Obtain the rotation matrix that projects p1 to the xy-plane
    rot_p = project_plane_matrix(poly)
    irot = rot_p.transpose()
    poly_rot = rot_p.dot(poly)

    # Sanity check: The points should lay on a plane
    assert np.all(np.abs(poly_rot[2]) < tol)

    poly_xy = poly_rot[:2]

    # Make sure the xy-polygon is ccw.
    if not is_ccw_polygon(poly_xy):
        poly_1_xy = poly_xy[:, ::-1]

    # Rotate the point set, using the same coordinate system.
    start = rot_p.dot(start)
    end = rot_p.dot(end)

    dz = end[2] - start[2]
    non_zero_incline = np.abs(dz) > tol

    # Parametrization along line of intersection point
    t = 0 * dz

    # Intersection point for segments with non-zero incline
    t[non_zero_incline] = -start[2, non_zero_incline]\
                          / dz[non_zero_incline]
    # Segments with z=0 along the segment
    zero_along_segment = np.logical_and(non_zero_incline,
                                        np.logical_and(t>=0,
                                                       t<=1).astype(np.bool))

    x0 = start +  (end - start) * t
    # Check if zero point is inside the polygon
    inside = is_inside_polygon(poly_xy, x0[:2])
    crosses = np.logical_and(inside, zero_along_segment)

    # For points with zero incline, the z-coordinate should be zero for the
    # point to be inside
    segment_in_plane = np.logical_and(np.abs(start[2]) < tol,
                                      np.logical_not(non_zero_incline))
    # Check if either start or endpoint is inside the polygon. This leaves the
    # option of the segment crossing the polygon within the plane, but this
    # will be handled by the crossing of segments below
    endpoint_in_polygon = np.logical_or(is_inside_polygon(poly_xy, start[:2]),
                                        is_inside_polygon(poly_xy, end[:2]))

    segment_in_polygon = np.logical_and(segment_in_plane, endpoint_in_polygon)

    intersects = np.logical_or(crosses, segment_in_polygon)

    x0[2, intersects] = 0
    cp[:, intersects] = center + irot.dot(x0[:, intersects])

    # Check if we're done, or if we should consider proximity to polygon
    # segments
    if np.all(intersects):
        # The distance is known to be zero, so no need to set it
        return d, cp

    not_found = np.where(np.logical_not(intersects))[0]

    # If we reach this, the minimum is not zero for all segments. The point
    # with minimum distance is then either 1) one endpoint of the segments
    # (point-polygon), 2) found as a segment-segment minimum (segment and
    # boundary of polygon), or 3) anywhere along the segment parallel with
    # polygon.
    poly = orig_poly
    start = orig_start
    end = orig_end

    # Distance from endpoints to
<<<<<<< HEAD
    d_start_poly, cp_s_p = dist_points_polygon(start, poly)
    d_end_poly, cp_e_p = dist_points_polygon(end, poly)
=======
    d_start_poly, cp_s_p, s_in_poly = dist_points_polygon(start, poly)
    d_end_poly, cp_e_p, e_in_poly = dist_points_polygon(end, poly)
>>>>>>> 0d38b058

    # Loop over all segments that did not cross the polygon. The minimum is
    # found either by the endpoints, or as between two segments.
    for si in not_found:
        md = d_start_poly[si]
        cp_l = cp_s_p

        if d_end_poly[si] < md:
            md = d_end_poly
            cp_l = cp_e_p

        # Loop over polygon segments
        for poly_i in range(num_vert):
            ds, cp_s, _ = dist_two_segments(start[:, si], end[:, si],
                                            poly[:, poly_i],
                                            poly[:, (poly_i+1) % num_vert])
            if ds < md:
                md = ds
                cp_l = cp_s

        # By now, we have found the minimum
        d[si] = md
        cp[:, si] = cp_l.reshape((1, -1))

    return d, cp
#----------------------------------------------------------------------------#

#------------------------------------------------------------------------------#

def distance_point_segment(pt, start, end):
    """
    Compute the minimum distance between a point and a segment.

    Parameters:
        pt: the point
        start: a point representing one extreme of the segment.
        end: the second point representing the segment.
    Returns:
        distance: the minimum distance between the point and the segment.
        intersect: point of intersection
    """
    pt_shift = end - start
    length = np.dot(pt_shift, pt_shift)
    u = np.dot(pt - start, pt_shift) / (length if length != 0 else 1)
    dx = start + np.clip(u, 0., 1.) * pt_shift - pt

    return np.sqrt(np.dot(dx, dx)), dx + pt

#------------------------------------------------------------------------------#

def argsort_point_on_line(pts, tol=1e-5):
    """
    Return the indexes of the point according to their position on a line.
    The first point in the list has to be on of the extrema of the line.

    Parameters:
        pts: the list of points
    Returns:
        argsort: the indexes of the points
    """
    assert pts.shape[1] > 1
    assert is_collinear(pts, tol)
    delta = np.tile(pts[:, 0], (pts.shape[1], 1)).T - pts
    return np.argsort(np.abs(np.einsum('ij,ij->j', delta, delta)))

#------------------------------------------------------------------------------#

if __name__ == "__main__":
    import doctest
    doctest.testmod()<|MERGE_RESOLUTION|>--- conflicted
+++ resolved
@@ -1301,12 +1301,8 @@
     poly_1_rot = rot_p_1.dot(poly_1)
 
     # Sanity check: The points should lay on a plane
-<<<<<<< HEAD
     assert np.amax(np.abs(poly_1_xy[2]))/np.amax(np.abs(poly_1_xy[:2])) < tol
 
-=======
-    assert np.all(np.abs(poly_1_rot[2]) < tol)
->>>>>>> 0d38b058
     # Drop the z-coordinate
     poly_1_xy = poly_1_rot[:2]
 
@@ -1804,13 +1800,8 @@
         for j in range(i+1, ns):
             dl, cpi, cpj = dist_two_segments(start[:, i], end[:, i],
                                              start[:, j], end[:, j])
-<<<<<<< HEAD
-            d[i, j] = d
-            d[j, i] = d
-=======
             d[i, j] = dl
             d[j, i] = dl
->>>>>>> 0d38b058
             cp[i, j, :] = cpi
             cp[j, i, :] = cpj
 
@@ -1818,8 +1809,6 @@
 
 #------------------------------------------------------------------------------#
 
-<<<<<<< HEAD
-=======
 def dist_segment_segment_set(start, end, start_set, end_set):
     """ Compute distance and closest points between a segment and a set of
     segments.
@@ -1848,7 +1837,6 @@
 
 #------------------------------------------------------------------------------#
 
->>>>>>> 0d38b058
 def dist_two_segments(s1_start, s1_end, s2_start, s2_end):
     """
     Compute the distance between two line segments.
@@ -2053,20 +2041,13 @@
 
 #----------------------------------------------------------------------------#
 
-<<<<<<< HEAD
-def dist_pointset(p):
-=======
 def dist_pointset(p, max_diag=False):
->>>>>>> 0d38b058
     """ Compute mutual distance between all points in a point set.
 
     Parameters:
         p (np.ndarray, 3xn): Points
-<<<<<<< HEAD
-=======
         max_diag (boolean, defaults to True): If True, the diagonal values will
             are set to a large value, rather than 0.
->>>>>>> 0d38b058
 
     Returns:
         np.array (nxn): Distance between points.
@@ -2081,13 +2062,10 @@
     for i in range(n):
         d[i] = dist_point_pointset(p[:, i], p)
 
-<<<<<<< HEAD
-=======
     if max_diag:
         for i in range(n):
             d[i, i] = 2 * np.max(d[i])
 
->>>>>>> 0d38b058
     return d
 
 #----------------------------------------------------------------------------#
@@ -2108,11 +2086,8 @@
         np.array (n_pts): Distance from points to polygon
         np.array (nd x n_pts): For each point, the closest point on the
             polygon.
-<<<<<<< HEAD
-=======
         np.array (n_pts, bool): True if the point is found in the interior,
             false if on a bounding segment.
->>>>>>> 0d38b058
 
     """
 
@@ -2169,11 +2144,7 @@
     cp[:, in_poly] = center + irot.dot(cp_inpoly)
 
     if np.all(in_poly):
-<<<<<<< HEAD
-        return d, cp
-=======
         return d, cp, in_poly
->>>>>>> 0d38b058
 
     # Next, points that are outside the extruded polygons. These will have
     # their closest point among one of the edges
@@ -2190,11 +2161,7 @@
         d[pi] = d_outside[i, mi]
         cp[:, pi] = p_outside[i, mi, :]
 
-<<<<<<< HEAD
-    return d, cp
-=======
     return d, cp, in_poly
->>>>>>> 0d38b058
 
 #----------------------------------------------------------------------------#
 
@@ -2305,13 +2272,8 @@
     end = orig_end
 
     # Distance from endpoints to
-<<<<<<< HEAD
-    d_start_poly, cp_s_p = dist_points_polygon(start, poly)
-    d_end_poly, cp_e_p = dist_points_polygon(end, poly)
-=======
     d_start_poly, cp_s_p, s_in_poly = dist_points_polygon(start, poly)
     d_end_poly, cp_e_p, e_in_poly = dist_points_polygon(end, poly)
->>>>>>> 0d38b058
 
     # Loop over all segments that did not cross the polygon. The minimum is
     # found either by the endpoints, or as between two segments.
