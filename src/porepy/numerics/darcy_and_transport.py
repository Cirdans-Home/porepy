from porepy.numerics.time_stepper import AbstractSolver
import numpy as np
import logging
import scipy.sparse as sps
from porepy.numerics.mixed_dim import condensation as SC

logger = logging.getLogger(__name__)


class DarcyAndTransport:
    """
    Wrapper for a stationary Darcy problem and a transport problem
    on the resulting fluxes.
    The flow and transport inputs should be members of the
    Darcy and Parabolic classes, respectively.
    A common application is solving the flow problem once, with subsequent
    stepping for the transport on a static flow field. We provide the
    convenient static_IE (implicit Euler for static flow field) option to
    greatly reduce computational time.

    """

    def __init__(self, flow, transport):
        self.flow = flow
        self.transport = transport
        if not hasattr(self.flow, "el"):
            self.flow.el = False

    def solve(self, transport_save_as=None, flow_save_as=None, save_every=1):
        """
        Solve both problems.

        Arguments:
        save_as (string), defaults to None. If a string is given, the solution
                          variable is saved to a vtk-file as save_as
        save_every (int), defines which time steps to save. save_every=2 will
                          store every second time step.
        """
        self.flow.step()
        if flow_save_as is not None:
            self.flow.pressure(flow_save_as)
            self.flow.split(flow_save_as)
            self.flow.save(variables=[flow_save_as])
        else:
            self.flow.pressure()

        if self.flow.el:
            SC.compute_elimination_fluxes(
                self.flow.full_grid, self.flow.grid(), self.flow.el_data
            )
        self.flow.discharge()
<<<<<<< HEAD
        s = self.transport.solve(save_as=save_as, save_every=save_every)
        return p, s[self.transport.physics]
=======
        self.transport.solve(transport_save_as, save_every)
>>>>>>> ef4b115f

    def save(self, save_every=1):
        """
        Save for visualization.
        """
        self.flow.save(variables=[self.flow.pressure_name])
        self.transport.save([self.transport.physics], save_every=save_every)


class static_flow_IE_solver(AbstractSolver):
    """
     Implicit time discretization:
     (y_k+1 - y_k) / dt = F^k+1
     No diffusion and static flow field is assumed. This is an adjusted
     version of the IE_solver in the time stepping module.
     """

    def __init__(self, problem):
        AbstractSolver.__init__(self, problem)

    def assemble(self):
        lhs_flux, rhs_flux = self._discretize(self.space_disc)
        lhs_time, rhs_time = self._discretize(self.time_disc)

        self.lhs = lhs_time + lhs_flux
        self.lhs_time = lhs_time
        self.static_rhs = rhs_flux + rhs_time
        self.rhs = lhs_time * self.p0 + rhs_flux + rhs_time

    #        print('rhs', self.rhs)

    def solve(self, save_as=None, save_every=1):
        """
        Solve problem.
        """
        nt = np.ceil(self.T / self.dt).astype(np.int)
        logger.warning("Time stepping using " + str(nt) + " steps")
        t = self.dt
        counter = 0
        mortar_key = "transport_mortar_solution"
        if not save_as is None:
            self.problem.split(save_as, mortar_key)
            self.problem.exporter.write_vtk([save_as], time_step=counter)
            times = [0.0]
        self.assemble()
        IE_solver = sps.linalg.factorized((self.lhs).tocsc())
        while t < self.T * (1 + 1e-14):
            logger.warning("Step " + str(counter) + " out of " + str(nt))
            counter += 1
            self.update(t)
            self.step(IE_solver)
            logger.debug(
                "Maximum value "
                + str(self.p.max())
                + ", minimum value "
                + str(self.p.min())
            )
            if not save_as is None and np.mod(counter, save_every) == 0:
                logger.info("Saving solution")
                self.problem.split(save_as, mortar_key)
                self.problem.exporter.write_vtk([save_as], time_step=counter)
                times.append(t)
                logger.info("Finished saving")
            t += self.dt
        if not save_as is None:
            self.problem.exporter.write_pvd(np.asarray(times))

        return self.data

    def step(self, IE_solver):
        self.p = IE_solver(self.lhs_time * self.p0 + self.static_rhs)
        return self.p

    def update(self, t):
        """
        update parameters for next time step
        """
        self.p0 = self.p
        # Call problem update to invoke a possible callback function therein.
        self.problem.update(t)


#        # Store result
#        if self.parameters['store_results'] == True:
#            self.data[self.problem.physics].append(self.p)
#            self.data['times'].append(t - self.dt)<|MERGE_RESOLUTION|>--- conflicted
+++ resolved
@@ -49,12 +49,7 @@
                 self.flow.full_grid, self.flow.grid(), self.flow.el_data
             )
         self.flow.discharge()
-<<<<<<< HEAD
-        s = self.transport.solve(save_as=save_as, save_every=save_every)
-        return p, s[self.transport.physics]
-=======
         self.transport.solve(transport_save_as, save_every)
->>>>>>> ef4b115f
 
     def save(self, save_every=1):
         """
