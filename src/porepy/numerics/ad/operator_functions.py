--- conflicted
+++ resolved
@@ -9,11 +9,7 @@
 import abc
 from enum import Enum
 from functools import partial
-<<<<<<< HEAD
-from typing import Callable, Optional, Type
-=======
-from typing import Callable, List, Optional, Type, Union
->>>>>>> 1533c7e8
+from typing import Callable, Optional, Optional, Type
 
 import numpy as np
 import scipy.sparse as sps
