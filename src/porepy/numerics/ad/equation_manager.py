--- conflicted
+++ resolved
@@ -64,59 +64,11 @@
             secondary_variables (List of Ad Variable or MergedVariable): Variables
                 to be considered secondary for this EquationManager.
         """
-<<<<<<< HEAD
-
-        # public
-        self.gb = gb
-        self.dof_manager: pp.DofManager = dof_manager
-
-        # Inform mypy about variables, and then set them by a dedicated method.
-        self.variables: Dict[GridLike, Dict[str, "pp.ad.Variable"]] = dict()
-
-        # declare public attributes to be set when updating equations
-        # Dict containging AD operators per given name
-        self.equations: Dict[str, pp.ad.Operator] = dict()
-        # List of secondary variables to be excluded from the global vector of unknowns
-        self.secondary_variables: List[pp.ad.Variable] = list()
-        # Start index for blocks corresponding to rows of the different equations.
-        self.row_block_indices_last_assembled: Optional[np.ndarray]
-        # Dict containing indices per equation name in the global vector of unknowns
-        self.dofs_per_equation_last_assembled: Optional[Dict[str, np.ndarray]]
-
-        self.update_equations(equations, secondary_variables)
-
-    def update_equations(
-        self,
-        equations: Optional[Dict[str, "pp.ad.Operator"]] = None,
-        secondary_variables: Optional[Sequence["pp.ad.Variable"]] = None,
-    ) -> None:
-        """
-        Update the equations and declaration of secondary variables.
-
-        NOTE VL: this code was originally in the constructor of the 'EquationManager'.
-        By putting it in a separate (public) method, this class becomes more flexible for a
-        kind-of dynamical approach to setting up models.
-        Backwards-compatibility is maintained by simply calling this method at the end
-        of the constructor.
-
-        :param equations: a dictionary with equation names (str) as keys and
-            :class:`~porepy.ad.operators.Operator` as values representing a root point equation
-        :type equations: dict
-
-        :param secondary_variables: list of :class:`~porepy.ad.operators.Variable` or
-            :class:`~porepy.ad.operators.MergedVariable` to be considered secondary
-            in the equations
-        :type secondary_variables: List
-        """
-
-        self._set_variables_from_gridbucket(self.gb)
-=======
         self.mdg = mdg
 
         # Inform mypy about variables, and then set them by a dedicated method.
         self.variables: Dict[GridLike, Dict[str, "pp.ad.Variable"]]
         self._set_variables(mdg)
->>>>>>> 1c010d4f
 
         if equations is None:
             equations = dict()
@@ -164,10 +116,6 @@
         self.secondary_variables = sec_var
 
         # Defaults to None, will be overwritten by assembly methods.
-<<<<<<< HEAD
-        self.row_block_indices_last_assembled = None
-        self.dofs_per_equation_last_assembled = None
-=======
         self.row_block_indices_last_assembled: Optional[np.ndarray] = None
 
     def _set_variables(self, mdg: pp.MixedDimensionalGrid):
@@ -189,7 +137,6 @@
                 )
 
         self.variables = variables
->>>>>>> 1c010d4f
 
     def merge_variables(
         self, grid_var: Sequence[Tuple[GridLike, str]]
