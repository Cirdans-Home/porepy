"""
For any discretization class compatible with PorePy, wrap_discretization associates
a discretization with all attributes of the class' attributes that end with
'_matrix_key'.


Example:
    # Generate grid
    >>> g = pp.CartGrid([2, 2])
    # Associate an Ad representation of an Mpfa method, aimed this grid
    >>> discr = MpfaAd(keyword='flow', grids=[g])
    # The flux discretization of Mpfa can now be accesed by
    >>> discr.flux
    # While the discretization of boundary conditions is available by
    >>> discr.bound_flux.

    The representation of different discretization objects can be combined with other
    Ad objects into an operator tree, using lazy evaluation.

    It is assumed that the actual action of discretization (creation of the
    discretization matrices) is performed before the operator tree is parsed.
"""
from __future__ import annotations

import abc
from typing import Callable, Dict, List, Tuple, Union

import numpy as np
import scipy.sparse as sps

import porepy as pp

from ._ad_utils import MergedOperator, wrap_discretization

__all__ = [
    "Discretization",
    "BiotAd",
    "MpsaAd",
    "GradPAd",
    "DivUAd",
    "BiotStabilizationAd",
    "ColoumbContactAd",
    "ContactTractionAd",
    "MpfaAd",
    "TpfaAd",
    "MassMatrixAd",
    "UpwindAd",
    "RobinCouplingAd",
    "WellCouplingAd",
    "UpwindCouplingAd",
    "DifferentiableFVAd",
]


class Discretization(abc.ABC):
    """General/utility methods for AD discretization classes.

    The init of the children classes below typically calls wrap_discretization
    and has arguments including subdomains or interfaces and keywords for parameter and
    possibly matrix storage.

    """

    def __init__(self):
        """"""

        self._discretization: Union[
            "pp.numerics.discretization.Discretization",
            "pp.numerics.interface_laws.abstract_interface_law.AbstractInterfaceLaw",
        ]
        self.mat_dict_key: str
        self.keyword = str

        # Get the name of this discretization.
        self._name: str
        self.subdomains: List[pp.Grid]
        self.interfaces: List[pp.MortarGrid]

    def __repr__(self) -> str:
        s = f"""
        Ad discretization of type {self._name}. Defined on {len(self.subdomains)} subdomains
        """
        return s

    def __str__(self) -> str:
        return f"{self._name}({self.keyword})"


# Mechanics related discretizations


class BiotAd(Discretization):
    """Ad wrapper around the Biot discretization class.

    For description of the method, we refer to the standard Biot class.

    """

    def __init__(
<<<<<<< HEAD
        self, keyword: str, grids: List[pp.Grid], flow_keyword: str = "flow"
    ) -> None:
        self.grids = grids
=======
        self, keyword: str, subdomains: List[pp.Grid], flow_keyword: str = "flow"
    ) -> None:
        self.subdomains = subdomains
>>>>>>> 1c010d4f
        self._discretization = pp.Biot(keyword, flow_keyword)
        self._name = "BiotMpsa"

        self.keyword = keyword

        # Declare attributes, these will be initialized by the below call to the
        # discretization wrapper.

        self.stress: MergedOperator
        self.bound_stress: MergedOperator
        self.bound_displacement_cell: MergedOperator
        self.bound_displacement_face: MergedOperator

        self.div_u: MergedOperator
        self.bound_div_u: MergedOperator
        self.grad_p: MergedOperator
        self.stabilization: MergedOperator
        self.bound_pressure: MergedOperator

        wrap_discretization(
            obj=self,
            discr=self._discretization,
            subdomains=subdomains,
            mat_dict_key=self.keyword,
        )


class MpsaAd(Discretization):
    def __init__(self, keyword: str, subdomains: List[pp.Grid]) -> None:
        self.subdomains = subdomains
        self._discretization = pp.Mpsa(keyword)
        self._name = "Mpsa"

        self.keyword = keyword

        # Declare attributes, these will be initialized by the below call to the
        # discretization wrapper.

        self.stress: MergedOperator
        self.bound_stress: MergedOperator
        self.bound_displacement_cell: MergedOperator
        self.bound_displacement_face: MergedOperator

        wrap_discretization(self, self._discretization, subdomains=subdomains)


class GradPAd(Discretization):
    def __init__(self, keyword: str, subdomains: List[pp.Grid]) -> None:
        self.subdomains = subdomains
        self._discretization = pp.GradP(keyword)
        self._name = "GradP from Biot"
        self.keyword = keyword

        self.grad_p: MergedOperator

        wrap_discretization(self, self._discretization, subdomains=subdomains)


class DivUAd(Discretization):
    def __init__(
        self, keyword: str, subdomains: List[pp.Grid], mat_dict_keyword: str
    ) -> None:
        self.subdomains = subdomains
        self._discretization = pp.DivU(keyword, mat_dict_keyword)

        self._name = "DivU from Biot"
        self.keyword = mat_dict_keyword

        self.div_u: MergedOperator
        self.bound_div_u: MergedOperator

        wrap_discretization(
            self,
            self._discretization,
            subdomains=subdomains,
            mat_dict_key=mat_dict_keyword,
        )


class BiotStabilizationAd(Discretization):
    def __init__(self, keyword: str, subdomains: List[pp.Grid]) -> None:
        self.subdomains = subdomains
        self._discretization = pp.BiotStabilization(keyword)
        self._name = "Biot stabilization term"
        self.keyword = keyword

        self.stabilization: MergedOperator

        wrap_discretization(self, self._discretization, subdomains=subdomains)


class ColoumbContactAd(Discretization):
    def __init__(self, keyword: str, interfaces: List[pp.MortarGrid]) -> None:
        self.interfaces = interfaces

        # Special treatment is needed to cover the case when the edge list happens to
        # be empty.
<<<<<<< HEAD
        if len(edges) > 0:
            dim = list(set([e[0].dim for e in edges]))

            low_dim_grids = [e[1] for e in edges]
=======
        if len(interfaces) > 0:
            dim = list(set([intf.dim for intf in interfaces]))
            # FIXME: No access to subdomains
            low_dim_subdomains: List[pp.Grid] = []
>>>>>>> 1c010d4f
            if not len(dim) == 1:
                raise ValueError(
                    "Expected unique dimension of subdomains with contact problems"
                )
        else:
            # The assigned dimension value should never be used for anything, so we
            # set a negative value to indicate this (not sure how the parameter is used)
            # in the real contact discretization.
            dim = [-1]
            low_dim_subdomains = []

        self._discretization = pp.ColoumbContact(
            keyword, ambient_dimension=dim[0], discr_h=pp.Mpsa(keyword)
        )
        self._name = "Coloumb contact"
        self.keyword = keyword

        self.traction: MergedOperator
        self.displacement: MergedOperator
        self.rhs: MergedOperator
        wrap_discretization(
            self,
            self._discretization,
            interfaces=interfaces,
            mat_dict_grids=low_dim_subdomains,
        )


class ContactTractionAd(Discretization):
    def __init__(
        self,
        keyword: str,
        interfaces: List[pp.MortarGrid],
        low_dim_subdomains: List[pp.Grid],
    ) -> None:
        """

        Args:
            keyword:
                Parameter key
            interfaces:
                Fracture-matrix interfaces
            low_dim_subdomains:
                Fracture subdomains
        """
        self.interfaces = interfaces

        # Special treatment is needed to cover the case when the edge list happens to
        # be empty.
<<<<<<< HEAD
        if len(edges) > 0:
            dim = list(set([e[0].dim for e in edges]))

            low_dim_grids = [e[1] for e in edges]
            if not len(dim) == 1:
                raise ValueError(
                    "Expected unique dimension of grids with contact problems"
                )
=======
        if len(interfaces) > 0:
            dim = list(set([intf.dim for intf in interfaces]))
>>>>>>> 1c010d4f
        else:
            # The assigned dimension value should never be used for anything, so we
            # set a negative value to indicate this (not sure how the parameter is used)
            # in the real contact discretization.
            dim = [-1]

        self._discretization = pp.ContactTraction(
            keyword, ambient_dimension=dim[0], discr_h=pp.Mpsa(keyword)
        )
        self._name = "Simple ad contact"
        self.keyword = keyword

        self.normal: MergedOperator
        self.tangential: MergedOperator
        self.traction_scaling: MergedOperator

        wrap_discretization(
            self,
            self._discretization,
            interfaces=interfaces,
            mat_dict_grids=low_dim_subdomains,
        )


## Flow related


class MpfaAd(Discretization):
    def __init__(self, keyword: str, subdomains: List[pp.Grid]) -> None:
        self.subdomains = subdomains
        self._discretization = pp.Mpfa(keyword)
        self._name = "Mpfa"
        self.keyword = keyword

        self.flux: MergedOperator
        self.bound_flux: MergedOperator
        self.bound_pressure_cell: MergedOperator
        self.bound_pressure_face: MergedOperator
        self.vector_source: MergedOperator
        self.bound_pressure_vector_source: MergedOperator

        wrap_discretization(self, self._discretization, subdomains=subdomains)


class TpfaAd(Discretization):
    def __init__(self, keyword: str, subdomains: List[pp.Grid]) -> None:
        self.subdomains = subdomains
        self._discretization = pp.Tpfa(keyword)
        self._name = "Tpfa"
        self.keyword = keyword

        self.flux: MergedOperator
        self.bound_flux: MergedOperator
        self.bound_pressure_cell: MergedOperator
        self.bound_pressure_face: MergedOperator
        self.vector_source: MergedOperator
        self.bound_pressure_vector_source: MergedOperator

        wrap_discretization(self, self._discretization, subdomains=subdomains)


class MassMatrixAd(Discretization):
    def __init__(self, keyword: str, subdomains: List[pp.Grid]) -> None:
        self.subdomains = subdomains
        self._discretization = pp.MassMatrix(keyword)
        self._name = "Mass matrix"
        self.keyword = keyword

        self.mass: MergedOperator
        wrap_discretization(self, self._discretization, subdomains=subdomains)


class UpwindAd(Discretization):
    def __init__(self, keyword: str, subdomains: List[pp.Grid]) -> None:
        self.subdomains = subdomains
        self._discretization = pp.Upwind(keyword)
        self._name = "Upwind"
        self.keyword = keyword

        self.upwind: MergedOperator
        self.bound_transport_dir: MergedOperator
        self.bound_transport_neu: MergedOperator
        wrap_discretization(self, self._discretization, subdomains=subdomains)


## Interface coupling discretizations


class WellCouplingAd(Discretization):
    def __init__(self, keyword: str, interfaces: List[pp.MortarGrid]) -> None:
        self.interfaces = interfaces
        self._discretization = pp.WellCoupling(keyword, primary_keyword=keyword)
        self._name = "Well interface coupling"
        self.keyword = keyword

        self.well_discr: MergedOperator
        self.well_vector_source: MergedOperator
        wrap_discretization(self, self._discretization, interfaces=interfaces)

    def __repr__(self) -> str:
        s = (
            f"Ad discretization of type {self._name}."
            f"Defined on {len(self.interfaces)} interfaces."
        )
        return s


class RobinCouplingAd(Discretization):
    def __init__(self, keyword: str, interfaces: List[pp.MortarGrid]) -> None:
        self.interfaces = interfaces
        self._discretization = pp.RobinCoupling(keyword, primary_keyword=keyword)
        self._name = "Robin interface coupling"
        self.keyword = keyword

        self.mortar_discr: MergedOperator
        self.mortar_vector_source: MergedOperator
        wrap_discretization(self, self._discretization, interfaces=interfaces)

    def __repr__(self) -> str:
        s = (
            f"Ad discretization of type {self._name}."
            f"Defined on {len(self.interfaces)} interfaces."
        )
        return s


class UpwindCouplingAd(Discretization):
    def __init__(self, keyword: str, interfaces: List[pp.MortarGrid]) -> None:
        self.interfaces = interfaces
        self._discretization = pp.UpwindCoupling(keyword)
        self._name = "Upwind coupling"
        self.keyword = keyword

        # UpwindCoupling also has discretization matrices for (inverse) trace.
        # These are not needed for Ad version since ad.Trace should be used instead
        self.mortar_discr: MergedOperator
        self.flux: MergedOperator
        self.upwind_primary: MergedOperator
        self.upwind_secondary: MergedOperator
        wrap_discretization(self, self._discretization, interfaces=interfaces)

    def __repr__(self) -> str:
        s = (
            f"Ad discretization of type {self._name}."
            f"Defined on {len(self.interfaces)} interfaces."
        )
        return s


class DifferentiableFVAd:
    """This class represents the application of the product and chain rule of the
    flux expression

        q = T(k(u)) * p

    Where the transmissibility matrix T is a function of the cell permeability k, which
    again is a function of a primary variable u, while p is the potential (pressure).
    The chain rule applied to this expression reads

        dq = p * dT/dk * dk/du * du + T * dp

    The transmissibility matrix can be computed from a Tpfa or Mpfa discretization, or
    (in principle) any other finite volume method. The derivative of the
    transmissibilities, dT/dk, is approximated with a two-point flux stencil.

    If vector sources are included, p should be replaced by (p - dist * vector_source),
    with dist the distance roughly corresponding to the inverse of the gradient.

    """

    def __init__(
        self,
        subdomains: List[pp.Grid],
        mdg: pp.MixedDimensionalGrid,
        base_discr: Union[pp.ad.MpfaAd, pp.ad.TpfaAd],
        dof_manager: pp.DofManager,
        permeability_function: Callable[[pp.ad.Variable], pp.ad.Ad_array],
        permeability_argument: pp.ad.Variable,
        potential: pp.ad.Variable,
        keyword: str,
    ) -> None:
        """Initialize the differentiable finite volume method.

        Parameters:
            subdomains: List of subdomains on which the discretization is defined.
            mdg: Mixed-dimensional grid.
            base_discr: Tpfa or Mpfa discretization (Ad), gol which we want to
                approximate the transmissibility matrix.
            dof_manager (pp.DofManager): Needed to evaluate Ad operators.
            permeability_function: returning permeability as an Ad_array given the
                perm_argument.
            permeability_argument: pp.ad.Variable representing the variable upon which
                perm_function depends.
            potential: pp.ad.Variable representation of potential for the flux law
                flux=-K\nabla(potential - vector_source)

        """
        self.subdomains = subdomains
        self.mdg = mdg
        self._discretization = base_discr
        self.dof_manager = dof_manager
        self.keyword = keyword
        self._subdomain_projections = pp.ad.SubdomainProjections(self.subdomains)
        self._perm_function = pp.ad.Function(
            permeability_function, "permeability_function"
        )
        self._perm_argument: pp.ad.Variable = permeability_argument
        self._potential: pp.ad.Variable = potential

    def flux(
        self,
    ) -> pp.ad.Operator:
        """Flux from potential, BCs and vector sources.

        Returns:
            pp.ad.Operator representing the flux.
        """
        ad_func = pp.ad.Function(self._flux_function, "differentiated_flux")
        return ad_func(self._perm_argument, self._potential)

    def bound_pressure_face(
        self,
    ) -> pp.ad.Operator:
        """Boundary face contribution to pressure reconstruction.

        Returns:
            pp.ad.Operator representing the value and jacobian of bound_pressure_face,
                which is used to reconstruct the pressure trace on the boundary (see FV
                discretizations).
        """
        ad_func = pp.ad.Function(
            self._bound_pressure_face_function, "differentiated_bound_pressure_face"
        )
        return ad_func(self._perm_argument)

    def _flux_function(
        self,
        perm_argument: pp.ad.Ad_array,
        potential: pp.ad.Ad_array,
    ) -> pp.ad.Ad_array:
        """

        Args:
            perm_function: pp.ad.Function returning permeability given the perm_argument.
            perm_argument: Ad_array representing the variable upon which perm_function depends.
            potential: Potential for the flux law: flux=-K\grad(potential - vector_source)

        Returns:

        Note on parameters: When this function is called, potential should be an Ad
        operator (say, a MergedVariable representation of the pressure). During
        evaluation, because of the way operator trees are evaluated, potential will be
        an Ad_array (it is closer to being an atomic variable, thus it will be
        evaluated before this function).
        """

        # The product rule applied to q = T(k(u)) * p gives
        #   dT/dk * dk/du * p + T * dp/dp.
        # The first part is rather involved and is handled inside self._transmissibility

        # Get hold of the underlying flux discretization.
        base_flux = self._discretization.flux.evaluate(self.dof_manager)

        # The Jacobian matrix should have the same size as the base.
        flux_jac = sps.csr_matrix((base_flux.shape[0], self.dof_manager.num_dofs()))

        # The differentiation of transmissibilities with respect to permeability is
        # implemented as a loop over all subdomains. It could be possible to gather all grid
        # information in arrays as a preprocessing step, but that seems not to be worth
        # the effort. However, to avoid evaluating the permeability function multiple
        # times, we precompute it here
        global_permeability = self._perm_function(self._perm_argument).evaluate(
            self.dof_manager
        )
        sd: pp.Grid
        for sd in self.subdomains:
            transmissibility_jac, _ = self._transmissibility(sd, global_permeability)

            params = self.mdg.subdomain_data(sd)[pp.PARAMETERS][self.keyword]
            # Potential for this grid
            cells_of_grid = self._subdomain_projections.cell_restriction([sd]).evaluate(
                self.dof_manager
            )
            potential_value = cells_of_grid * potential.val

            # Create matrix and multiply into Jacobian
            grad_p = sps.diags(
                pp.fvutils.scalar_divergence(sd).T * potential_value,
                shape=(sd.num_faces, sd.num_faces),
            )
            # One half of the product rule applied to (T grad p). The other half
            # is base_flux * potential.jac as added below this loop.
            grad_p_jac = grad_p * transmissibility_jac

            # Boundary conditions
            # Dirichlet values are weighted with the transmissibility on the
            # boundary face.

            # Create a copy of the Jacobian at the Dirichlet faces
            is_dir = params["bc"].is_dir
            is_neu = params["bc"].is_neu

            # See tpfa discretization for the following treatment of values
            sort_id = np.argsort(sd.cell_faces[is_dir, :].indices)
            bndr_sgn = (sd.cell_faces[is_dir, :]).data[sort_id]
            bc_values = np.zeros(sd.num_faces)
            # Sign of this term:
            # bndr_sgn is the gradient operation at the boundary.
            # The minus ensues from moving the term from rhs to lhs
            # Note: If you get confused by comparison to tpfa (where
            # the term is negative on the rhs), confer
            # fv_elliptic.assemble_rhs, where the sign is inverted,
            # and accept my condolences. IS
            bc_values[is_dir] = -bndr_sgn * params["bc_values"][is_dir]
            bc_value_mat = sps.diags(bc_values, shape=(sd.num_faces, sd.num_faces))

            # Dirichlet face contribution from boundary values:
            jac_bound = bc_value_mat * transmissibility_jac

            # Eliminate values from the grad_p Jacobian product on Neumann boundaries.
            pp.matrix_operations.zero_rows(grad_p_jac, np.where(is_neu)[0])

            # Prolong this Jacobian to the full set of faces and add.
            face_prolongation = self._subdomain_projections.face_prolongation(
                [sd]
            ).evaluate(self.dof_manager)
            flux_jac += face_prolongation * grad_p_jac
            flux_jac += face_prolongation * jac_bound

            if "vector_source" in params and sd.dim > 0:
                fi, ci, sgn, fc_cc = self._geometry_information(sd)
                vector_source = params["vector_source"]
                vector_source_dim = params.get("ambient_dimension", sd.dim)
                vals = (fc_cc * sgn)[:vector_source_dim].ravel("F")
                rows = np.tile(fi, (vector_source_dim, 1)).ravel("F")
                cols = pp.fvutils.expand_indices_nd(ci, vector_source_dim)
                vector_source_val = (
                    sps.coo_matrix((vals, (rows, cols))).tocsr() * vector_source
                )
                vector_source_mat = sps.diags(
                    vector_source_val,
                    shape=(sd.num_faces, sd.num_faces),
                )
                vector_source_jac = vector_source_mat * transmissibility_jac
                pp.matrix_operations.zero_rows(
                    vector_source_jac, np.where(params["bc"].is_neu)[0]
                )
                flux_jac += face_prolongation * vector_source_jac

        # Second part of product rule, applied to the potential. This is the standard
        # part of a Mpfa or Tpfa discretization
        flux_jac += base_flux * potential.jac

        # The value of the flux is the standard mpfa/tpfa expression.
        block_val = base_flux * potential.val

        flux = pp.ad.Ad_array(block_val, flux_jac)
        return flux

    def _bound_pressure_face_function(
        self,
        perm_argument: pp.ad.Ad_array,
    ) -> pp.ad.Ad_array:
        """The actual implementation of the

        Parameters:
            perm_argument (pp.ad.Ad_array, evaluation of a pp.ad.Variable): Variable(s)
                upon which the permeability depends.

        Returns:
            Ad_array: The flux, q, and its Jacobian matrix, where the latter accounts
                for dependencies in the transmissibilities on cell center permeabilities.

        """
        # Note on parameters: When this function is called, potential should be an Ad
        # operator (say, a MergedVariable representation of the pressure). During
        # evaluation, because of the way operator trees are evaluated, potential will be
        # an Ad_array (it is closer to being an atomic variable, thus it will be
        # evaluated before this function).

        # The product rule applied to q = T(k(u)) * p gives
        #   dT/dk * dk/du * p + T * dp/dp.
        # The first part is rather involved.

        # Get hold of the underlying flux discretization.
        base_bound_pressure_face = self._discretization.bound_pressure_face.evaluate(
            self.dof_manager
        )
<<<<<<< HEAD
        return s


class DifferentiableFVAd:
    """This class represents the application of the product and chain rule of the
    flux expression

        q = T(k(u)) * p

    Where the transmissibility matrix T is a function of the cell permeability k, which
    again is a function of a primary variable u, while p is the potential (pressure).
    The chain rule applied to this expression reads

        dq = p * dT/dk * dk/du * du + T * dp

    The transmissibility matrix can be computed from a Tpfa or Mpfa discretization, or
    (in principle) any other finite volume method. The derivative of the
    transmissibilities, dT/dk, is approximated with a two-point flux stencil.

    If vector sources are included, p should be replaced by (p - dist * vector_source),
    with dist the distance roughly corresponding to the inverse of the gradient.

    """

    def __init__(
        self,
        grid_list: List[pp.Grid],
        gb: pp.GridBucket,
        base_discr: Union[pp.ad.MpfaAd, pp.ad.TpfaAd],
        dof_manager: pp.DofManager,
        permeability_function: Callable[[pp.ad.Variable], pp.ad.Ad_array],
        permeability_argument: pp.ad.Variable,
        potential: pp.ad.Variable,
        keyword: str,
    ) -> None:
        """Initialize the differentiable finite volume method.

        Parameters:
            bc (dict): Dictionary with grids as keys and a dictionary containing bc
                objects and bc values (keys to inner dictionary are "type" and "values").
            base_discr: Tpfa or Mpfa discretization (Ad), gol which we want to
                approximate the transmissibility matrix.
            dof_manager (pp.DofManager): Needed to evaluate Ad operators.
            perm_function: returning permeability as an Ad_array given the perm_argument.
            perm_argument: pp.ad.Variable representing the variable upon which perm_function
                depends.
            potential: pp.ad.Variable representation of potential for the flux law
                flux=-K\grad(potential - vector_source)

        """
        self.grids = grid_list
        self.gb = gb
        self._discretization = base_discr
        self.dof_manager = dof_manager
        self.keyword = keyword
        self._subdomain_projections = pp.ad.SubdomainProjections(self.grids)
        self._perm_function = pp.ad.Function(
            permeability_function, "permeability_function"
        )
        self._perm_argument: pp.ad.Variable = permeability_argument
        self._potential: pp.ad.Variable = potential

    def flux(
        self,
    ) -> pp.ad.Operator:
        """Flux from potential, BCs and vector sources.

        Returns:
            pp.ad.Operator representing the flux.
        """
        ad_func = pp.ad.Function(self._flux_function, "differentiated_flux")
        return ad_func(self._perm_argument, self._potential)

    def bound_pressure_face(
        self,
    ) -> pp.ad.Operator:
        """Boundary face contribution to pressure reconstruction.

        Returns:
            pp.ad.Operator representing the value and jacobian of bound_pressure_face,
                which is used to reconstruct the pressure trace on the boundary (see FV
                discretizations).
        """
        ad_func = pp.ad.Function(
            self._bound_pressure_face_function, "differentiated_bound_pressure_face"
        )
        return ad_func(self._perm_argument)

    def _flux_function(
        self,
        perm_argument: pp.ad.Ad_array,
        potential: pp.ad.Ad_array,
    ) -> pp.ad.Ad_array:
        """

        Args:
            perm_function: pp.ad.Function returning permeability given the perm_argument.
            perm_argument: Ad_array representing the variable upon which perm_function depends.
            potential: Potential for the flux law: flux=-K\grad(potential - vector_source)

        Returns:

        Note on parameters: When this function is called, potential should be an Ad
        operator (say, a MergedVariable representation of the pressure). During
        evaluation, because of the way operator trees are evaluated, potential will be
        an Ad_array (it is closer to being an atomic variable, thus it will be
        evaluated before this function).
        """

        # The product rule applied to q = T(k(u)) * p gives
        #   dT/dk * dk/du * p + T * dp/dp.
        # The first part is rather involved and is handled inside self._transmissibility

        # Get hold of the underlying flux discretization.
        base_flux = self._discretization.flux.evaluate(self.dof_manager)

        # The Jacobian matrix should have the same size as the base.
        flux_jac = sps.csr_matrix((base_flux.shape[0], self.dof_manager.num_dofs()))

        # The differentiation of transmissibilities with respect to permeability is
        # implemented as a loop over all grids. It could be possible to gather all grid
        # information in arrays as a preprocessing step, but that seems not to be worth
        # the effort. However, to avoid evaluating the permeability function multiple
        # times, we precompute it here
        global_permeability = self._perm_function(self._perm_argument).evaluate(
            self.dof_manager
        )
        g: pp.Grid
        for g in self.grids:
            transmissibility_jac, _ = self._transmissibility(g, global_permeability)

            params = self.gb.node_props(g)[pp.PARAMETERS][self.keyword]
            # Potential for this grid
            cells_of_grid = self._subdomain_projections.cell_restriction([g]).evaluate(
                self.dof_manager
            )
            potential_value = cells_of_grid * potential.val

            # Create matrix and multiply into Jacobian
            grad_p = sps.diags(
                pp.fvutils.scalar_divergence(g).T * potential_value,
                shape=(g.num_faces, g.num_faces),
            )
            # One half of the product rule applied to (T grad p). The other half
            # is base_flux * potential.jac as added below this loop.
            grad_p_jac = grad_p * transmissibility_jac

            # Boundary conditions
            # Dirichlet values are weighted with the transmissibility on the
            # boundary face.

            # Create a copy of the Jacobian at the Dirichlet faces
            is_dir = params["bc"].is_dir
            is_neu = params["bc"].is_neu

            # See tpfa discretization for the following treatment of values
            sort_id = np.argsort(g.cell_faces[is_dir, :].indices)
            bndr_sgn = (g.cell_faces[is_dir, :]).data[sort_id]
            bc_values = np.zeros(g.num_faces)
            # Sign of this term:
            # bndr_sgn is the gradient operation at the boundary.
            # The minus ensues from moving the term from rhs to lhs
            # Note: If you get confused by comparison to tpfa (where
            # the term is negative on the rhs), confer
            # fv_elliptic.assemble_rhs, where the sign is inverted,
            # and accept my condolances. IS
            bc_values[is_dir] = -bndr_sgn * params["bc_values"][is_dir]
            bc_value_mat = sps.diags(bc_values, shape=(g.num_faces, g.num_faces))

            # Dirichlet face contribution from boundary values:
            jac_bound = bc_value_mat * transmissibility_jac

            # Eliminate values from the grad_p Jacobian product on Neumann boundaries.
            pp.matrix_operations.zero_rows(grad_p_jac, np.where(is_neu)[0])

            # Prolong this Jacobian to the full set of faces and add.
            face_prolongation = self._subdomain_projections.face_prolongation(
                [g]
            ).evaluate(self.dof_manager)
            flux_jac += face_prolongation * grad_p_jac
            flux_jac += face_prolongation * jac_bound

            if "vector_source" in params and g.dim > 0:
                fi, ci, sgn, fc_cc = self._geometry_information(g)
                vector_source = params["vector_source"]
                vector_source_dim = params.get("ambient_dimension", g.dim)
                vals = (fc_cc * sgn)[:vector_source_dim].ravel("f")
                rows = np.tile(fi, (vector_source_dim, 1)).ravel("f")
                cols = pp.fvutils.expand_indices_nd(ci, vector_source_dim)
                vector_source_val = (
                    sps.coo_matrix((vals, (rows, cols))).tocsr() * vector_source
                )
                vector_source_mat = sps.diags(
                    vector_source_val,
                    shape=(g.num_faces, g.num_faces),
                )
                vector_source_jac = vector_source_mat * transmissibility_jac
                pp.matrix_operations.zero_rows(
                    vector_source_jac, np.where(params["bc"].is_neu)[0]
                )
                flux_jac += face_prolongation * vector_source_jac

        # Second part of product rule, applied to the potential. This is the standard
        # part of a Mpfa or Tpfa discretization
        flux_jac += base_flux * potential.jac

        # The value of the flux is the standard mpfa/tpfa expression.
        block_val = base_flux * potential.val

        flux = pp.ad.Ad_array(block_val, flux_jac)
        return flux

    def _bound_pressure_face_function(
        self,
        perm_argument: pp.ad.Ad_array,
    ) -> pp.ad.Ad_array:
        """The actual implementation of the

        Parameters:
            perm_function (pp.ad.Function): Function which gives the permeability as a
                function of primary variables. The function should return cell-wise
                permeability for all grids in grid_list.
            perm_argument (pp.ad.Ad_array, evaluation of a pp.ad.Variable): Variable(s)
                upon which the permeability depends.

        Returns:
            Ad_array: The flux, q, and its Jacobian matrix, where the latter accounts
                for dependencies in the transmissibilities on cell center permeabilities.

        """
        # Note on parameters: When this function is called, potential should be an Ad
        # operator (say, a MergedVariable representation of the pressure). During
        # evaluation, because of the way operator trees are evaluated, potential will be
        # an Ad_array (it is closer to being an atomic variable, thus it will be
        # evaluated before this function).

        # The product rule applied to q = T(k(u)) * p gives
        #   dT/dk * dk/du * p + T * dp/dp.
        # The first part is rather involved.

        # Get hold of the underlying flux discretization.
        base_bound_pressure_face = self._discretization.bound_pressure_face.evaluate(
            self.dof_manager
        )
=======
>>>>>>> 1c010d4f
        # The Jacobian matrix should have the same size as the base.
        bound_pressure_face_jac = sps.csr_matrix(
            (base_bound_pressure_face.shape[0], self.dof_manager.num_dofs())
        )

<<<<<<< HEAD
        projections = pp.ad.SubdomainProjections(self.grids)

        # The differentiation of transmissibilities with respect to permeability is
        # implemented as a loop over all grids. It could be possible to gather all grid
=======
        projections = pp.ad.SubdomainProjections(self.subdomains)

        # The differentiation of transmissibilities with respect to permeability is
        # implemented as a loop over all subdomains. It could be possible to gather all grid
>>>>>>> 1c010d4f
        # information in arrays as a preprocessing step, but that seems not to be worth
        # the effort. However, to avoid evaluating the permeability function multiple
        # times, we precompute it here
        global_permeability = self._perm_function(perm_argument).evaluate(
            self.dof_manager
        )

<<<<<<< HEAD
        g: pp.Grid
        for g in self.grids:
            params: Dict = self.gb.node_props(g)[pp.PARAMETERS][self.keyword]
            transmissibility_jac, inverse_sum_squared = self._transmissibility(
                g, global_permeability
=======
        sd: pp.Grid
        for sd in self.subdomains:
            params: Dict = self.mdg.subdomain_data(sd)[pp.PARAMETERS][self.keyword]
            transmissibility_jac, inverse_sum_squared = self._transmissibility(
                sd, global_permeability
>>>>>>> 1c010d4f
            )

            # On Dirichlet faces, the tpfa discretization simply recovers boundary
            # condition. Thus, no t-differentiation enters.
            # On Neumann faces, however, the tpfa contribution is
            # v_face[bnd.is_neu] = -1 / t_full[bnd.is_neu]
            # Differentiate and multiply with transmissibility jacobian
<<<<<<< HEAD
            v_face = np.zeros(g.num_faces)
            is_neu = params["bc"].is_neu

            v_face[is_neu] = inverse_sum_squared[is_neu]
            d_face2boundp_d_t = sps.diags(v_face, shape=(g.num_faces, g.num_faces))
            jac_bound_pressure_face = d_face2boundp_d_t * transmissibility_jac

            # Prolong this Jacobian to the full set of faces and add.
            face_prolongation = projections.face_prolongation([g]).evaluate(
=======
            v_face = np.zeros(sd.num_faces)
            is_neu = params["bc"].is_neu

            v_face[is_neu] = inverse_sum_squared[is_neu]
            d_face2boundp_d_t = sps.diags(v_face, shape=(sd.num_faces, sd.num_faces))
            jac_bound_pressure_face = d_face2boundp_d_t * transmissibility_jac

            # Prolong this Jacobian to the full set of faces and add.
            face_prolongation = projections.face_prolongation([sd]).evaluate(
>>>>>>> 1c010d4f
                self.dof_manager
            )
            bound_pressure_face_jac += face_prolongation * jac_bound_pressure_face

        bound_pressure = pp.ad.Ad_array(
            base_bound_pressure_face, bound_pressure_face_jac
        )
        return bound_pressure

    def _geometry_information(
        self, g: pp.Grid
    ) -> Tuple[np.ndarray, np.ndarray, np.ndarray, np.ndarray]:
        """Utility function to retrieve geometry information.

        Args:
            g: pp.Grid for which the information is extracted.

        Returns:
            Arrays representing face indices, cell indices, normal vector signs and vectors
            between face centers and cell centers. The former three have size
                    n = num_face_cell_pairs = g.num_face * 2 (two cells per face),
            while fc_cc.shape = (3, n).
        """
        fi, ci, sgn = sps.find(g.cell_faces)

        # Distance from face center to cell center
        fc_cc = g.face_centers[::, fi] - g.cell_centers[::, ci]
        return fi, ci, sgn, fc_cc

    def _transmissibility(
        self, g: pp.Grid, global_permeability: pp.ad.Ad_array
    ) -> Union[sps.csr_matrix, np.ndarray]:
        """Compute Jacobian of a variable transmissibility.

        Args:
            g: pp.Grid for which we compute transmissibility
            global_permeability: Array representing the global (in mixed-dimensional
                sense) permeability

        Returns:
            Jacobian of the transmissibility for this grid.
        """
        # The first few lines are pasted from the standard Tpfa implementation
        fi, ci, sgn, fc_cc = self._geometry_information(g)
        sz = fi.size

        # Switch signs of face normals where relevant
        n = g.face_normals[:, fi]
        n *= sgn
        # This is really the expression n * K * dist(x_face, x_cell), but since we
        # assume the permeability is isotropic, we deal with this below.
        n_dist = n * fc_cc
        dist_face_cell = np.power(fc_cc, 2).sum(axis=0)

        # From here on, the code is specific for transmissibility differentiation.

        # The chain rule applied to T(k(u)) * p (where the k(u) dependency can be replaced
        # by other primary variables - Ad should take care of this) gives
        #
        #    dT/du * p + T dp =  * p + T dp
        #
        # Here, dT/du is in reality a third-order tensor, which we have represented
        # as a matrix (assuming isotropic permeability). For simplicity of
        # implementation, we move the gradient from dT/du to the p term. This
        # implies as far as EK/IS have deduced that each line of dT/du
        # (# faces x # global dofs) should be multiplied with the gradient at the
        # corresponding face.
        # The chain rule gives
        #
        #   dT/du = dT/dt dt/dk dk/du.
        #
        # k being an ad function, dk/du is available as .jac after evaluation.
        # dT/dt and dt/dk are computed below. The former requires differentiating T
        # w.r.t. half transmissibilities and collection of contributions from each
        # cell. For i in {left, right} cells, it reads
        #
        #   dT_face/dt_i = T_face ** 2 / t_i ** 2,
        #
        # where the tpfa face transmissibility is
        #
        #   T_face = 1 / (1/t_l + 1/t_r).
        #
        # For isotropic tpfa, dt/dk is areas (-weighted normal) divided by cell-face
        # distances.

        # Evaluate the permeability as a function of the current potential
        # The evaluation means we go from an Ad operator formulation to the forward
        # mode, working with Ad_arrays. We map the computed permeability to the
        # faces (distinguishing between the left and right sides of the face).
        cell_2_one_sided_face = sps.coo_matrix(
            (np.ones(sz), (np.arange(sz), ci)),
            shape=(sz, g.num_cells),
        ).tocsr()

        # Restrict the permeability to the current grid (if perm_function is
        #  specific to the grid, the restriction should be applied to the potential
        # rather than the permeability).
        # The evaluation means we go from an Ad operator formulation to the forward
        # mode, working with Ad_arrays.
        # Then, map the computed permeability to the faces (distinguishing between
        # the left and right sides of the face).
        cells_of_grid = self._subdomain_projections.cell_restriction([g]).evaluate(
            self.dof_manager
        )
        k_one_sided = cell_2_one_sided_face * cells_of_grid * global_permeability

        # Multiply the permeability (and its derivatives with respect to potential,
        # since k_one_sided is an Ad_array) with area weighted normal vectors
        # divided by distance
        normals_over_distance = np.divide(n_dist.sum(axis=0), dist_face_cell)
        t_one_sided = (
            sps.dia_matrix((normals_over_distance, 0), shape=(sz, sz)) * k_one_sided
        )

        # Mapping which sums the right and left sides of the face.
        # Unlike in normal tpfa, the sign of the normal vector is disregarded.
        # This is made up for when multiplying by grad p.
        sum_cell_face_pair_to_face = sps.coo_matrix(
            (np.ones(sz), (fi, np.arange(sz))), shape=(g.num_faces, sz)
        ).tocsr()

        # Compute the two factors of dT_face/dt_i (see definition and explanation
        # above).
        inverse_sum_squared = (sum_cell_face_pair_to_face * (1 / t_one_sided.val)) ** 2

        face_transmissibility_squared = sps.dia_matrix(
            (1 / inverse_sum_squared, 0), shape=(g.num_faces, g.num_faces)
        )
        hf_vals = np.power(t_one_sided.val, -2)
        half_face_transmissibility_inv_squared = sps.coo_matrix(
            (hf_vals, (fi, np.arange(sz))), shape=(g.num_faces, sz)
        ).tocsr()
        # Face transmissibility differentiated w.r.t. half face transmissibility
        d_transmissibility_d_t = (
            face_transmissibility_squared * half_face_transmissibility_inv_squared
        )
        # Face half face transmissibility differentiated w.r.t. permeability
        d_t_d_k = sps.dia_matrix((normals_over_distance, 0), shape=(sz, sz))

        # Compose chain rule for T(t(K(u)). k_one_sided.jac is dK/du.
        transmissibility_jac = d_transmissibility_d_t * d_t_d_k * k_one_sided.jac
        return transmissibility_jac, inverse_sum_squared<|MERGE_RESOLUTION|>--- conflicted
+++ resolved
@@ -97,15 +97,9 @@
     """
 
     def __init__(
-<<<<<<< HEAD
-        self, keyword: str, grids: List[pp.Grid], flow_keyword: str = "flow"
-    ) -> None:
-        self.grids = grids
-=======
         self, keyword: str, subdomains: List[pp.Grid], flow_keyword: str = "flow"
     ) -> None:
         self.subdomains = subdomains
->>>>>>> 1c010d4f
         self._discretization = pp.Biot(keyword, flow_keyword)
         self._name = "BiotMpsa"
 
@@ -203,17 +197,10 @@
 
         # Special treatment is needed to cover the case when the edge list happens to
         # be empty.
-<<<<<<< HEAD
-        if len(edges) > 0:
-            dim = list(set([e[0].dim for e in edges]))
-
-            low_dim_grids = [e[1] for e in edges]
-=======
         if len(interfaces) > 0:
             dim = list(set([intf.dim for intf in interfaces]))
             # FIXME: No access to subdomains
             low_dim_subdomains: List[pp.Grid] = []
->>>>>>> 1c010d4f
             if not len(dim) == 1:
                 raise ValueError(
                     "Expected unique dimension of subdomains with contact problems"
@@ -263,19 +250,8 @@
 
         # Special treatment is needed to cover the case when the edge list happens to
         # be empty.
-<<<<<<< HEAD
-        if len(edges) > 0:
-            dim = list(set([e[0].dim for e in edges]))
-
-            low_dim_grids = [e[1] for e in edges]
-            if not len(dim) == 1:
-                raise ValueError(
-                    "Expected unique dimension of grids with contact problems"
-                )
-=======
         if len(interfaces) > 0:
             dim = list(set([intf.dim for intf in interfaces]))
->>>>>>> 1c010d4f
         else:
             # The assigned dimension value should never be used for anything, so we
             # set a negative value to indicate this (not sure how the parameter is used)
@@ -460,6 +436,7 @@
         """Initialize the differentiable finite volume method.
 
         Parameters:
+
             subdomains: List of subdomains on which the discretization is defined.
             mdg: Mixed-dimensional grid.
             base_discr: Tpfa or Mpfa discretization (Ad), gol which we want to
@@ -550,6 +527,7 @@
         global_permeability = self._perm_function(self._perm_argument).evaluate(
             self.dof_manager
         )
+
         sd: pp.Grid
         for sd in self.subdomains:
             transmissibility_jac, _ = self._transmissibility(sd, global_permeability)
@@ -604,6 +582,7 @@
             ).evaluate(self.dof_manager)
             flux_jac += face_prolongation * grad_p_jac
             flux_jac += face_prolongation * jac_bound
+
 
             if "vector_source" in params and sd.dim > 0:
                 fi, ci, sgn, fc_cc = self._geometry_information(sd)
@@ -664,269 +643,15 @@
         base_bound_pressure_face = self._discretization.bound_pressure_face.evaluate(
             self.dof_manager
         )
-<<<<<<< HEAD
-        return s
-
-
-class DifferentiableFVAd:
-    """This class represents the application of the product and chain rule of the
-    flux expression
-
-        q = T(k(u)) * p
-
-    Where the transmissibility matrix T is a function of the cell permeability k, which
-    again is a function of a primary variable u, while p is the potential (pressure).
-    The chain rule applied to this expression reads
-
-        dq = p * dT/dk * dk/du * du + T * dp
-
-    The transmissibility matrix can be computed from a Tpfa or Mpfa discretization, or
-    (in principle) any other finite volume method. The derivative of the
-    transmissibilities, dT/dk, is approximated with a two-point flux stencil.
-
-    If vector sources are included, p should be replaced by (p - dist * vector_source),
-    with dist the distance roughly corresponding to the inverse of the gradient.
-
-    """
-
-    def __init__(
-        self,
-        grid_list: List[pp.Grid],
-        gb: pp.GridBucket,
-        base_discr: Union[pp.ad.MpfaAd, pp.ad.TpfaAd],
-        dof_manager: pp.DofManager,
-        permeability_function: Callable[[pp.ad.Variable], pp.ad.Ad_array],
-        permeability_argument: pp.ad.Variable,
-        potential: pp.ad.Variable,
-        keyword: str,
-    ) -> None:
-        """Initialize the differentiable finite volume method.
-
-        Parameters:
-            bc (dict): Dictionary with grids as keys and a dictionary containing bc
-                objects and bc values (keys to inner dictionary are "type" and "values").
-            base_discr: Tpfa or Mpfa discretization (Ad), gol which we want to
-                approximate the transmissibility matrix.
-            dof_manager (pp.DofManager): Needed to evaluate Ad operators.
-            perm_function: returning permeability as an Ad_array given the perm_argument.
-            perm_argument: pp.ad.Variable representing the variable upon which perm_function
-                depends.
-            potential: pp.ad.Variable representation of potential for the flux law
-                flux=-K\grad(potential - vector_source)
-
-        """
-        self.grids = grid_list
-        self.gb = gb
-        self._discretization = base_discr
-        self.dof_manager = dof_manager
-        self.keyword = keyword
-        self._subdomain_projections = pp.ad.SubdomainProjections(self.grids)
-        self._perm_function = pp.ad.Function(
-            permeability_function, "permeability_function"
-        )
-        self._perm_argument: pp.ad.Variable = permeability_argument
-        self._potential: pp.ad.Variable = potential
-
-    def flux(
-        self,
-    ) -> pp.ad.Operator:
-        """Flux from potential, BCs and vector sources.
-
-        Returns:
-            pp.ad.Operator representing the flux.
-        """
-        ad_func = pp.ad.Function(self._flux_function, "differentiated_flux")
-        return ad_func(self._perm_argument, self._potential)
-
-    def bound_pressure_face(
-        self,
-    ) -> pp.ad.Operator:
-        """Boundary face contribution to pressure reconstruction.
-
-        Returns:
-            pp.ad.Operator representing the value and jacobian of bound_pressure_face,
-                which is used to reconstruct the pressure trace on the boundary (see FV
-                discretizations).
-        """
-        ad_func = pp.ad.Function(
-            self._bound_pressure_face_function, "differentiated_bound_pressure_face"
-        )
-        return ad_func(self._perm_argument)
-
-    def _flux_function(
-        self,
-        perm_argument: pp.ad.Ad_array,
-        potential: pp.ad.Ad_array,
-    ) -> pp.ad.Ad_array:
-        """
-
-        Args:
-            perm_function: pp.ad.Function returning permeability given the perm_argument.
-            perm_argument: Ad_array representing the variable upon which perm_function depends.
-            potential: Potential for the flux law: flux=-K\grad(potential - vector_source)
-
-        Returns:
-
-        Note on parameters: When this function is called, potential should be an Ad
-        operator (say, a MergedVariable representation of the pressure). During
-        evaluation, because of the way operator trees are evaluated, potential will be
-        an Ad_array (it is closer to being an atomic variable, thus it will be
-        evaluated before this function).
-        """
-
-        # The product rule applied to q = T(k(u)) * p gives
-        #   dT/dk * dk/du * p + T * dp/dp.
-        # The first part is rather involved and is handled inside self._transmissibility
-
-        # Get hold of the underlying flux discretization.
-        base_flux = self._discretization.flux.evaluate(self.dof_manager)
-
-        # The Jacobian matrix should have the same size as the base.
-        flux_jac = sps.csr_matrix((base_flux.shape[0], self.dof_manager.num_dofs()))
-
-        # The differentiation of transmissibilities with respect to permeability is
-        # implemented as a loop over all grids. It could be possible to gather all grid
-        # information in arrays as a preprocessing step, but that seems not to be worth
-        # the effort. However, to avoid evaluating the permeability function multiple
-        # times, we precompute it here
-        global_permeability = self._perm_function(self._perm_argument).evaluate(
-            self.dof_manager
-        )
-        g: pp.Grid
-        for g in self.grids:
-            transmissibility_jac, _ = self._transmissibility(g, global_permeability)
-
-            params = self.gb.node_props(g)[pp.PARAMETERS][self.keyword]
-            # Potential for this grid
-            cells_of_grid = self._subdomain_projections.cell_restriction([g]).evaluate(
-                self.dof_manager
-            )
-            potential_value = cells_of_grid * potential.val
-
-            # Create matrix and multiply into Jacobian
-            grad_p = sps.diags(
-                pp.fvutils.scalar_divergence(g).T * potential_value,
-                shape=(g.num_faces, g.num_faces),
-            )
-            # One half of the product rule applied to (T grad p). The other half
-            # is base_flux * potential.jac as added below this loop.
-            grad_p_jac = grad_p * transmissibility_jac
-
-            # Boundary conditions
-            # Dirichlet values are weighted with the transmissibility on the
-            # boundary face.
-
-            # Create a copy of the Jacobian at the Dirichlet faces
-            is_dir = params["bc"].is_dir
-            is_neu = params["bc"].is_neu
-
-            # See tpfa discretization for the following treatment of values
-            sort_id = np.argsort(g.cell_faces[is_dir, :].indices)
-            bndr_sgn = (g.cell_faces[is_dir, :]).data[sort_id]
-            bc_values = np.zeros(g.num_faces)
-            # Sign of this term:
-            # bndr_sgn is the gradient operation at the boundary.
-            # The minus ensues from moving the term from rhs to lhs
-            # Note: If you get confused by comparison to tpfa (where
-            # the term is negative on the rhs), confer
-            # fv_elliptic.assemble_rhs, where the sign is inverted,
-            # and accept my condolances. IS
-            bc_values[is_dir] = -bndr_sgn * params["bc_values"][is_dir]
-            bc_value_mat = sps.diags(bc_values, shape=(g.num_faces, g.num_faces))
-
-            # Dirichlet face contribution from boundary values:
-            jac_bound = bc_value_mat * transmissibility_jac
-
-            # Eliminate values from the grad_p Jacobian product on Neumann boundaries.
-            pp.matrix_operations.zero_rows(grad_p_jac, np.where(is_neu)[0])
-
-            # Prolong this Jacobian to the full set of faces and add.
-            face_prolongation = self._subdomain_projections.face_prolongation(
-                [g]
-            ).evaluate(self.dof_manager)
-            flux_jac += face_prolongation * grad_p_jac
-            flux_jac += face_prolongation * jac_bound
-
-            if "vector_source" in params and g.dim > 0:
-                fi, ci, sgn, fc_cc = self._geometry_information(g)
-                vector_source = params["vector_source"]
-                vector_source_dim = params.get("ambient_dimension", g.dim)
-                vals = (fc_cc * sgn)[:vector_source_dim].ravel("f")
-                rows = np.tile(fi, (vector_source_dim, 1)).ravel("f")
-                cols = pp.fvutils.expand_indices_nd(ci, vector_source_dim)
-                vector_source_val = (
-                    sps.coo_matrix((vals, (rows, cols))).tocsr() * vector_source
-                )
-                vector_source_mat = sps.diags(
-                    vector_source_val,
-                    shape=(g.num_faces, g.num_faces),
-                )
-                vector_source_jac = vector_source_mat * transmissibility_jac
-                pp.matrix_operations.zero_rows(
-                    vector_source_jac, np.where(params["bc"].is_neu)[0]
-                )
-                flux_jac += face_prolongation * vector_source_jac
-
-        # Second part of product rule, applied to the potential. This is the standard
-        # part of a Mpfa or Tpfa discretization
-        flux_jac += base_flux * potential.jac
-
-        # The value of the flux is the standard mpfa/tpfa expression.
-        block_val = base_flux * potential.val
-
-        flux = pp.ad.Ad_array(block_val, flux_jac)
-        return flux
-
-    def _bound_pressure_face_function(
-        self,
-        perm_argument: pp.ad.Ad_array,
-    ) -> pp.ad.Ad_array:
-        """The actual implementation of the
-
-        Parameters:
-            perm_function (pp.ad.Function): Function which gives the permeability as a
-                function of primary variables. The function should return cell-wise
-                permeability for all grids in grid_list.
-            perm_argument (pp.ad.Ad_array, evaluation of a pp.ad.Variable): Variable(s)
-                upon which the permeability depends.
-
-        Returns:
-            Ad_array: The flux, q, and its Jacobian matrix, where the latter accounts
-                for dependencies in the transmissibilities on cell center permeabilities.
-
-        """
-        # Note on parameters: When this function is called, potential should be an Ad
-        # operator (say, a MergedVariable representation of the pressure). During
-        # evaluation, because of the way operator trees are evaluated, potential will be
-        # an Ad_array (it is closer to being an atomic variable, thus it will be
-        # evaluated before this function).
-
-        # The product rule applied to q = T(k(u)) * p gives
-        #   dT/dk * dk/du * p + T * dp/dp.
-        # The first part is rather involved.
-
-        # Get hold of the underlying flux discretization.
-        base_bound_pressure_face = self._discretization.bound_pressure_face.evaluate(
-            self.dof_manager
-        )
-=======
->>>>>>> 1c010d4f
         # The Jacobian matrix should have the same size as the base.
         bound_pressure_face_jac = sps.csr_matrix(
             (base_bound_pressure_face.shape[0], self.dof_manager.num_dofs())
         )
 
-<<<<<<< HEAD
-        projections = pp.ad.SubdomainProjections(self.grids)
-
-        # The differentiation of transmissibilities with respect to permeability is
-        # implemented as a loop over all grids. It could be possible to gather all grid
-=======
         projections = pp.ad.SubdomainProjections(self.subdomains)
 
         # The differentiation of transmissibilities with respect to permeability is
         # implemented as a loop over all subdomains. It could be possible to gather all grid
->>>>>>> 1c010d4f
         # information in arrays as a preprocessing step, but that seems not to be worth
         # the effort. However, to avoid evaluating the permeability function multiple
         # times, we precompute it here
@@ -934,19 +659,11 @@
             self.dof_manager
         )
 
-<<<<<<< HEAD
-        g: pp.Grid
-        for g in self.grids:
-            params: Dict = self.gb.node_props(g)[pp.PARAMETERS][self.keyword]
-            transmissibility_jac, inverse_sum_squared = self._transmissibility(
-                g, global_permeability
-=======
         sd: pp.Grid
         for sd in self.subdomains:
             params: Dict = self.mdg.subdomain_data(sd)[pp.PARAMETERS][self.keyword]
             transmissibility_jac, inverse_sum_squared = self._transmissibility(
                 sd, global_permeability
->>>>>>> 1c010d4f
             )
 
             # On Dirichlet faces, the tpfa discretization simply recovers boundary
@@ -954,17 +671,7 @@
             # On Neumann faces, however, the tpfa contribution is
             # v_face[bnd.is_neu] = -1 / t_full[bnd.is_neu]
             # Differentiate and multiply with transmissibility jacobian
-<<<<<<< HEAD
-            v_face = np.zeros(g.num_faces)
-            is_neu = params["bc"].is_neu
-
-            v_face[is_neu] = inverse_sum_squared[is_neu]
-            d_face2boundp_d_t = sps.diags(v_face, shape=(g.num_faces, g.num_faces))
-            jac_bound_pressure_face = d_face2boundp_d_t * transmissibility_jac
-
-            # Prolong this Jacobian to the full set of faces and add.
-            face_prolongation = projections.face_prolongation([g]).evaluate(
-=======
+
             v_face = np.zeros(sd.num_faces)
             is_neu = params["bc"].is_neu
 
@@ -974,7 +681,6 @@
 
             # Prolong this Jacobian to the full set of faces and add.
             face_prolongation = projections.face_prolongation([sd]).evaluate(
->>>>>>> 1c010d4f
                 self.dof_manager
             )
             bound_pressure_face_jac += face_prolongation * jac_bound_pressure_face
