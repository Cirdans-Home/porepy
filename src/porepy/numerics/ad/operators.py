--- conflicted
+++ resolved
@@ -34,11 +34,7 @@
 GridLike = Union[pp.Grid, Edge]
 
 # Abstract representations of mathematical operations supported by the Ad framework.
-<<<<<<< HEAD
 Operation = Enum("Operation", ["void", "add", "sub", "mul", "div", "evaluate", "blackbox"])
-=======
-Operation = Enum("Operation", ["void", "add", "sub", "mul", "div", "evaluate"])
->>>>>>> 6e298c5a
 
 
 def _get_shape(mat):
@@ -432,7 +428,6 @@
             assert len(results) > 1
             return results[0].func(*results[1:])
 
-<<<<<<< HEAD
         elif tree.op == Operation.blackbox:
             assert len(results) > 1
             blackbox = results[0]
@@ -446,8 +441,6 @@
                 raise ValueError(msg) from exc
             return Ad_array(val, jac)
 
-=======
->>>>>>> 6e298c5a
         else:
             raise ValueError("Should not happen")
 
@@ -510,15 +503,10 @@
             operator_str = "*"
         elif tree.op == Operation.div:
             operator_str = "/"
-<<<<<<< HEAD
-        elif tree.op == Operation.evaluate:
-            is_func = True
-=======
         # function evaluations have their own readable representation
         elif tree.op == Operation.evaluate:
             is_func = True
         # for unknown operations, 'operator_str' remains None
->>>>>>> 6e298c5a
 
         # error message for function evaluations
         if is_func:
@@ -526,19 +514,12 @@
             msg += ", ".join([f"{child}" for child in child_str[1:]])
             msg += ")"
             return msg
-<<<<<<< HEAD
-        elif operator_str is None:
-            msg = "UNKNOWN parsing of operation on: "
-            msg += ", ".join([f"{child}" for child in child_str])
-            return msg
-=======
         # if operation is unknown, a new error will be raised to raise awareness
         elif operator_str is None:
             msg = "UNKNOWN parsing of operation on: "
             msg += ", ".join([f"{child}" for child in child_str])
             raise NotImplementedError(msg)
         # error message for known Operations
->>>>>>> 6e298c5a
         else:
             return f"({child_str[0]} {operator_str} {child_str[1]})"
 
@@ -1236,7 +1217,6 @@
         return self
 
 
-<<<<<<< HEAD
 class ApproxJacFunction(Function, abc.ABC):
     """Ad representation for a 'black box' operation using Ad variables,
     where an approximation of the Jacobian needs to be implemented.
@@ -1372,8 +1352,6 @@
         return jac
 
 
-=======
->>>>>>> 6e298c5a
 class SecondOrderTensorAd(SecondOrderTensor, Operator):
     def __init__(self, kxx, kyy=None, kzz=None, kxy=None, kxz=None, kyz=None):
         super().__init__(kxx, kyy, kzz, kxy, kxz, kyz)
