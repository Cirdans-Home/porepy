"""
Module for data IO from and to vtu format via meshio.

"""
from __future__ import annotations

import os
import sys
import xml.etree.ElementTree as ET
from collections import namedtuple
from pathlib import Path
from typing import Any, Dict, Iterable, List, Optional, Tuple, Union

import meshio
import numpy as np
from deepdiff import DeepDiff

import porepy as pp

# Object type to store data to export.
Field = namedtuple("Field", ["name", "values"])

# Object for managing meshio-relevant data, as well as a container for its storage,
# taking dimensions as inputs. Since 0d grids are stored as 'None', allow for such
# values.
Meshio_Geom = namedtuple("Meshio_Geom", ["pts", "connectivity", "cell_ids"])
MD_Meshio_Geom = Dict[int, Union[None, Meshio_Geom]]

# All allowed data structures to define data for exporting
DataInput = Union[
    # Keys for states
    str,
    # Subdomain specific data types
    Tuple[List[pp.Grid], str],
    Tuple[pp.Grid, str, np.ndarray],
    Tuple[str, np.ndarray],
    # Interface specific data types
    Tuple[List[pp.MortarGrid], str],
    Tuple[pp.MortarGrid, str, np.ndarray],
]

# Data structure in which data is stored after preprocessing
SubdomainData = Dict[Tuple[pp.Grid, str], np.ndarray]
InterfaceData = Dict[Tuple[pp.MortarGrid, str], np.ndarray]


class Exporter:
    """Class for convering internal grid and data structures to meshio format, allowing
    to export and import data (and grid - only export) to and from vtu format.

    The Exporter allows for various ways to express which state variables, on which
    grids, and which extra data should be exported. A thorough demonstration is
    available as a dedicated tutorial. Check out tutorials/exporter.ipynb.

    In general, pvd files gather data exported in separate files, including data on
    differently dimensioned grids, constant data, and finally time steps. For
    transient simulations with multiple time steps, a single pvd file takes care of
    the ordering of all printed vtu files.

    In the case of different keywords, change the file name with "change_name".

    NOTE: the following names are reserved for constant data exporting and should not
    be used otherwise (otherwise data is overwritten): grid_dim, is_mortar,
    mortar_side, cell_id, subdomain_id, interface_id.

    Parameters:
        grid: Subdomain or mixed-dimensional grid containing all mesh information
            (and data in the latter case) to be exported.
        file_name: Basis for file names used for storing the output.
        folder_name: Name of the folder in which files are stored.
        kwargs: Optional keywords arguments:
            fixed_grid (boolean): to control whether the grid may be redefined later
                (default True).
            binary (boolean): controlling whether data is stored in binary format
                (default True).
            export_constants_separately (boolean): controlling whether
                constant data is exported in separate files, which may be of
                interest when exporting large data sets (in particular of constant
                data) for many time steps (default True); note, however, that the
                mesh is exported to each vtu file, which may also require
                significant amount of storage.

    Raises:
        TypeError: If grid has other type than :class:`~pp.grids.grid.Grid` or
            :class:`~pp.grids.md_grid.MixedDimensionalGrid`.
        TypeError: If kwargs contains unexpected keyword arguments.

    Examples:
        # Here, merely a brief demonstration of the use of Exporter is presented.

        # If you need to export the solution with key "pressure" on a single grid:
        save = Exporter(g, "solution", folder_name="results")
        save.write_vtu(["pressure"])

        # In a time loop, if you need to export solutions with keys "pressure" and
        # "displacement" stored in a mixed-dimensional grid, do:

        save = Exporter(mdg, "solution", folder_name="results")
        while time:
            save.write_vtu(["pressure", "displacement"], time_step=i)
        save.write_pvd(times)

        # where times is a list of actual times (not time steps), associated to the
        # previously exported time steps. If times is not provided the time steps will
        # be used instead.

    """

    def __init__(
        self,
        grid: Union[pp.Grid, pp.MixedDimensionalGrid],
        file_name: str,
        folder_name: Optional[str] = None,
        length_scale: float = 1.0,
        **kwargs,
    ) -> None:
        # Exporter is operating on mixed-dimensional grids. Convert to such.
        if isinstance(grid, pp.Grid):
            self._mdg: pp.MixedDimensionalGrid = pp.MixedDimensionalGrid()
            """Mixed-dimensional grid representation of the input grid."""

            self._mdg.add_subdomains(grid)
        elif isinstance(grid, pp.MixedDimensionalGrid):
            self._mdg = grid
        else:
            raise TypeError(
                "Exporter only supports subdomain and mixed-dimensional grids."
            )

        # Store target location for storing vtu and pvd files.
        self._file_name: str = file_name
        """Prefix for output files."""

        self._folder_name: Optional[str] = folder_name
        """Folder name for output."""

        # Check for optional keywords
        self._fixed_grid: bool = kwargs.pop("fixed_grid", True)
        """Flag controlling the grid is fixed."""

        self._binary: bool = kwargs.pop("binary", True)
        """Flag controlling whether data is stored in binary format."""

        self._export_constants_separately: bool = kwargs.pop(
            "export_constants_separately", True
        )
        """Flag controlling whether constant data is exported to a separate file."""

        self._length_scale: float = length_scale
        """Length scale for the grid. All coordinates are multiplied by this value
        before exporting.

        """

        if kwargs:
            msg = "Exporter() got unexpected keyword argument '{}'"
            raise TypeError(msg.format(kwargs.popitem()[0]))

        # Generate infrastructure for storing fixed-dimensional grids in meshio format.
        # Include all but the 0-d grids

        self._dims = np.unique([sd.dim for sd in self._mdg.subdomains() if sd.dim > 0])
        """Array of dimensions of all present subdomains."""

        self.meshio_geom: MD_Meshio_Geom = dict()
        """Dictionary storing the meshio representation of the subdomains."""

        # Generate infrastructure for storing fixed-dimensional mortar grids in meshio
        # format.

        self._m_dims = np.unique([intf.dim for intf in self._mdg.interfaces(codim=1)])
        """Array of dimensions of the mortar grids."""

        self.m_meshio_geom: MD_Meshio_Geom = dict()
        """Dictionary storing the meshio representation of the mortar grids."""

        # Generate geometrical information in meshio format
        self._update_meshio_geom()
        self._update_constant_mesh_data()

        # Infrastructure for time management

        self._time_step_counter: int = 0
        """Counter of the time steps to be exported, to be used as appendix."""

        self._exported_timesteps: list[int] = []
        """List of exported time steps, gatherer for pvd files."""

        self._time_step_constant_data: Optional[int] = None
        """Reference to the last time step used for exporting constant data."""

        self._exported_timesteps_constants: list[int] = list()
        """Storage for file name extensions for time steps, regarding constant data."""

        self._exported_constant_data_up_to_date: bool = False
        """Identifier for whether constant data is up-to-date."""

        # Infrastructure for keeping track of assigned data

        self._has_subdomain_data = False
        """Identifier for whether subdomain data has been assigned to Exporter."""

        self._has_interface_data = False
        """Identifier for whether interface data has been assigned to Exporter."""

        self._has_constant_subdomain_data = False
        """Identifier for whether constant subdomain data has been assigned to
        Exporter."""

        self._has_constant_interface_data = False
        """Identifier for whether constant interface data has been assigned to
        Exporter."""

        # Misc

        self._padding = 6
        """Padding of zeros for creating the time step dependent appendix for output."""

    def import_from_pvd(
        self,
        pvd_file: Path,
        is_mdg_pvd: bool = False,
        keys: Optional[Union[str, list[str]]] = None,
    ) -> int:
        """Fetch time and vtu files from pvd and populate the corresponding data to the
        mixed-dimensional grid.

        NOTE: It is implicitly assumed that the provided pvd file is generated with the
        Exporter, cf. :meth:`write_pvd` and :meth:`_export_mdg_pvd`. The hardcoded
        structure of both routines is exploited here.

        Parameters:
            pvd_file: path to pvd file.
            is_mdg_pvd: Flag controlling whether the input pvd file is a mdg pvd
                file, i.e, collecting vtu files spread over different grids, but
                associated to the same time step.
            keys: keywords addressing cell data to be transferred. If 'None', the
                mixed-dimensional grid is checked for keywords corresponding to primary
<<<<<<< HEAD
                variables identified through pp.STATES.
=======
                variables identified through pp.TIME_STEP_SOLUTIONS.
>>>>>>> 151ae14a

        Returns:
            Time index, obtained from suffix.

        """
        # Initialize container for restart files
        restart_vtu_files = []

        # Distinguish between two pvd file types: a (plain) pvd file and a mdg pvd file,
        # generated either through Exporter.write_pvd() or Exporter._export_mdg_pvd(),
        # respectively.
        if is_mdg_pvd:
            # Strategy: Find all vtu files attached to the mdg pvd file. Utilize the
            # hardcoded format in self._export_mdg_pvd().
            # Use the ET package from the standard library to parse the XML-file.
            tree_mdg_pvd = ET.parse(pvd_file)
            for path in tree_mdg_pvd.iter("DataSet"):
                data = path.attrib
                restart_vtu_files.append(str(data["file"]))

            # Read the time_index from the end of the file.
            time_index = int(pvd_file.stem[-self._padding :])

        else:
            # Strategy: First, identify the latest time step, and second all files
            # corresponding to that time step. Utilize hardcoded format in
            # Exporter.write_pvd().

            # Collect all timesteps first listed in the pvd file, and sort them.
            timesteps = []
            # Use the ET package from the standard library to parse the XML-file.
            tree_pvd = ET.parse(pvd_file)
            for path in tree_pvd.iter("DataSet"):
                data = path.attrib
                timesteps.append(data["timestep"])
            unique_timesteps = np.unique(timesteps)

            # Pick the last time step. NOTE: Possibility to extend to multiple times.
            restart_timestep_str = unique_timesteps[-1]

            # Collect all vtu files connected to the identified time step.
            for path in tree_pvd.iter("DataSet"):
                data = path.attrib
                timestep = data["timestep"]
                if timestep == restart_timestep_str:
                    restart_vtu_files.append(data["file"])

            # Identify the time_index from the content of the pvd file.
            time_index = int(float(restart_timestep_str))

        # Cache the number of restart files used
        self._restart_files = restart_vtu_files

        # Separate the vtu files into subdomain and interface data. NOTE: Make the
        # strict assumption that if the file name contains the keyword 'mortar' that
        # it is uniquely identified as interface data. Make paths absolute.
        subdomain_vtu_files = []
        interface_vtu_files = []
        root = pvd_file.parent.resolve()
        for vtu_file in restart_vtu_files:
            str_vtu_file = str(vtu_file)
            if "mortar" in str_vtu_file:
                interface_vtu_files.append(root / vtu_file)
            else:
                subdomain_vtu_files.append(root / vtu_file)

        # Import from vtu
        self.import_state_from_vtu(subdomain_vtu_files, keys, are_subdomain_data=True)
        self.import_state_from_vtu(interface_vtu_files, keys, are_subdomain_data=False)

        return time_index

    def import_state_from_vtu(
        self,
        vtu_files: Union[Path, list[Path]],
        keys: Optional[Union[str, list[str]]] = None,
        **kwargs,
    ) -> None:
        """Import state variables from vtu file. It is assumed that the vtu file was
        created using PorePy, e.g., that the file names follow PorePy conventions, the
        mixed-dimensional grid is split in the usual way etc.

        Parameters:
            vtu_files: path(s) to vtu file(s)
            keys: keywords addressing cell data to be transferred. If 'None', the
                mixed-dimensional grid is checked for keywords corresponding to primary
<<<<<<< HEAD
                variables identified through pp.STATES.
=======
                variables identified through pp.TIME_STEP_SOLUTIONS.
>>>>>>> 151ae14a
            kwargs:
                automatic: boolean flag controlling whether dimensionality of the grids
                    and whether it is a subdomain or interface grid is read
                    automatically from the file names; default is True.
                dims (int or list of int): compatible with vtu_files; list of
                    dimensions of the corresponding grids.
                are_subdomain_data (bool or list of bool): comparible with vtu_files;
                    list of indicators whether the corresponding grid is a subdomain
                    grid; default is True.

        Raises:
            ValueError: if some of the data is not compatible with the supposedly
                corresponding grid.

        """

        # Aux. method: Inverse of _to_vector_format, used to define vector-ranged values
        def _from_vector_format(
            value: np.ndarray, grid: Union[pp.Grid, pp.MortarGrid]
        ) -> np.ndarray:
            """Check whether the value array has the right dimension corresponding to
            the grid size. If possible, translate the value to a scalar-ranged object.

            This method is meant for cell data only.

            Parameters:
                value: input array to be converted.
                grid: subdomain or interface to which value is associated to.

            Raises:
                ValueError: if the value array is not compatible with the grid.

            """
            # Make some checks - note that this method handles cell data only.
            if not value.size % grid.num_cells == 0:
                # This line will raise an error if node or face data is exported.
                raise ValueError("The data array is not compatible with the grid.")

            # Flatten the data compatible with _to_vector_format.
            return np.ravel(value, "C")

        # Convert vtu_files to a list
        if not isinstance(vtu_files, list):
            vtu_files = [vtu_files]

        # Consider each file separately.
        # Procedure has three steps:
        # 1. Determine dimensionality and type of grid, addressed by the vtu file.
        # 2. Check whether the vtu file is compatible with the corresponding grids.
        # 3. Transfer data from vtu to the mixed-dimensional grid.
        for i, vtu_file in enumerate(vtu_files):
            # Read all data from vtu
            vtu_data = meshio.read(vtu_file)

            # 1st step: Determine dimension of the grid associated to vtu file, and
            # whether the grid corresponds to a subdomain or interface.

            # Allow for automatic detection from the file name.
            if kwargs.pop("automatic", True):
                # Assuming grid_dim and is_mortar are among the stored vtu data one
                # could utilize those, but this does not have to be the case. Thus, use
                # naming convention of the Exporter for this.

                # Remove ending '.vtu' from vtu_file, and decompose into pieces
                # separated by '_'.
                vtu_file_pieces = vtu_file.stem.split("_")

                # If the last two are numbers, the first one denotes the dimension.
                assert vtu_file_pieces[-1].isnumeric()
                dim_pos = -2 if vtu_file_pieces[-2].isnumeric() else -1
                dim = int(vtu_file_pieces[dim_pos])

                # If the key words before are 'mortar', or 'mortar' and 'constant', the
                # vtu file corresponds to intefaces; otherwise to subdomains.
                is_subdomain_data = not (
                    vtu_file_pieces[dim_pos - 1] == "mortar"
                    or vtu_file_pieces[dim_pos - 1] == "constant"
                    and vtu_file_pieces[dim_pos - 2] == "mortar"
                )

            else:
                # Read from keyword arguments

                # Dimensionality of the grid
                if "dims" not in kwargs:
                    raise ValueError(
                        """Provide dimensionality of the grids associated
                        to the vtu files."""
                    )
                dims = kwargs.pop("dims")
                assert isinstance(dims, list) or isinstance(dims, int)
                dim = dims[i] if isinstance(dims, list) else dims

                # Whether the grid is a subdomain or interface
                if "are_subdomain_data" not in kwargs:
                    is_subdomain_data = True
                else:
                    are_subdomain_data = kwargs.pop("are_subdomain_data")
                    assert isinstance(are_subdomain_data, bool) or isinstance(
                        are_subdomain_data, list
                    )
                    is_subdomain_data = (
                        are_subdomain_data[i]
                        if isinstance(are_subdomain_data, list)
                        else are_subdomain_data
                    )

            # 2nd step: Make sure that the vtu file and the current grid are compatible,
            # by comparing coordinates of nodes, connectivity of cells, and thereby
            # number of grid entities. They are identified as identical if they
            # generate the same meshio representation. NOTE: Meshes could be compatible
            # via some transformation. However, here we require identical grids.

            meshio_geometry = (
                self.meshio_geom[dim] if is_subdomain_data else self.m_meshio_geom[dim]
            )
            assert isinstance(meshio_geometry, Meshio_Geom)

            # Make sure that both grids have same nodes
            assert np.all(np.isclose(meshio_geometry.pts, vtu_data.points))

            for i, connectivity in enumerate(meshio_geometry.connectivity):
                # Make sure that the connectivity patterns are identical
                assert (
                    DeepDiff(
                        connectivity,
                        vtu_data.cells[i],
                        significant_digits=8,
                        number_format_notation="e",
                        ignore_numeric_type_changes=True,
                    )
                    == {}
                )

            # 3rd step. Fill-in keys.
            if keys is None:
                _keys: list[str] = []
                if is_subdomain_data:
                    for sd, sd_data in self._mdg.subdomains(dim=dim, return_data=True):
                        if pp.TIME_STEP_SOLUTIONS in sd_data:
                            _keys += list(sd_data[pp.TIME_STEP_SOLUTIONS].keys())
                else:
                    for intf, intf_data in self._mdg.interfaces(
                        dim=dim, return_data=True
                    ):
                        if pp.TIME_STEP_SOLUTIONS in intf_data:
                            _keys += list(intf_data[pp.TIME_STEP_SOLUTIONS].keys())
            else:
                _keys = list(keys)

            # Make keys unique
            unique_keys = list(set(_keys))

            # 4th step: Transfer data. Consider each key separately.
            for key in unique_keys:
                # Only continue if the key is present in the data
                # IMPLEMENTATION NOTE: To also consider node data, add an else below.
                if key in vtu_data.cell_data:
                    # Data is stored in a list with each element storing data for one
                    # specific cell type (most relevant for polygonal and polyhedral
                    # grids). Accumulate the data again, assuming the same
                    # dimensionality in each cell.
                    value = np.concatenate(tuple(vtu_data.cell_data[key]), axis=0)

                    # Chop data in pieces compatible with the subdomains and interfaces
                    offset = 0
                    if is_subdomain_data:
                        for sd, sd_data in self._mdg.subdomains(
                            dim=dim, return_data=True
                        ):
                            values = _from_vector_format(
                                value[offset : offset + sd.num_cells], sd
                            )
                            pp.set_solution_values(
                                name=key, values=values, data=sd_data, time_step_index=0
                            )

                            offset += sd.num_cells

                    else:
                        for intf, intf_data in self._mdg.interfaces(
                            dim=dim, return_data=True, codim=1
                        ):
                            values = _from_vector_format(
                                value[offset : offset + intf.num_cells], intf
                            )
                            pp.set_solution_values(
                                name=key,
                                values=values,
                                data=intf_data,
                                time_step_index=0,
                            )

                            offset += intf.num_cells

    def add_constant_data(
        self, data: Optional[Union[DataInput, list[DataInput]]] = None
    ) -> None:
        """Collect user-defined constant-in-time data, associated with grids, and to
        be exported to separate files instead of the main files.

        In principle, constant data is not different from standard output data. It is
        merely printed to another file and just when any constant data is updated
        (via updates of the grid, or the use of this routine). Hence, the same input
        formats are allowed as for the usual field data, which is varying in time. As
        part of the routine, the data is converted to the same unified format.

        Parameters:
            data: subdomain and interface data, prescribed through strings, or tuples
                of subdomains/interfaces, keys and values. If not provided, only
                geometrical information is exported.

                NOTE: The user has to make sure that each unique key has associated
                data values for all or no grids of each specific dimension.

        """
        # Interpret change in constant data. Has the effect that the constant data
        # container will be exported at the next application of write_vtu().
        self._exported_constant_data_up_to_date = False

        # Preprocessing of the user-defined constant data has two main goals:
        # 1. Sort wrt. whether data is associated to subdomains or interfaces.
        # 2. Unify data type.
        subdomain_data, interface_data = self._sort_and_unify_data(data)

        # Add the user-defined data to the containers for constant data.
        for key_s, value in subdomain_data.items():
            self._constant_subdomain_data[key_s] = value.copy()
        for key_i, value in interface_data.items():
            self._constant_interface_data[key_i] = value.copy()

    def write_vtu(
        self,
        data: Optional[Union[DataInput, list[DataInput]]] = None,
        time_dependent: bool = False,
        time_step: Optional[int] = None,
        grid: Optional[Union[pp.Grid, pp.MixedDimensionalGrid]] = None,
    ) -> None:
        """Interface function to export the grid and additional data with meshio.

        In 1d the cells are represented as lines, 2d the cells as polygon or triangle/
        quad, while in 3d as polyhedra/tetrahedra/hexahedra. In all the dimensions the
        geometry of the mesh needs to be computed.

        Parameters:
            data: subdomain and interface data, prescribed through strings, or tuples
                of subdomains/interfaces, keys and values. If not provided only
                geometrical infos are exported.

                NOTE: The user has to make sure that each unique key has associated
                data values for all or no grids of each specific dimension.
            time_dependent: If False (default), file names will not be appended with an
                index that marks the time step. Can be overwritten by giving a value to
                time_step; if not, the file names will subsequently be ending with 1, 2,
                etc.
            time_step: will be used as appendix to define the file corresponding to this
                specific time step.
            grid: subdomain or mixed-dimensional grid if it is not fixed and should be
                updated.

        Raises:
            ValueError: if a grid is provided as argument although the exporter has been
                instructed that the grid is fixed.

        """

        # Update the grid but only if allowed, i.e., the initial grid has not been
        # characterized as fixed.
        if self._fixed_grid and grid is not None:
            raise ValueError("Inconsistency in exporter setting")
        elif not self._fixed_grid and grid is not None:
            # Require a mixed-dimensional grid. Thus convert if single subdomain grid
            # provided.
            if isinstance(grid, pp.Grid):
                # Create a new mixed-dimensional solely with grid as single subdomain.
                self._mdg = pp.MixedDimensionalGrid()
                self._mdg.add_subdomains(grid)
            else:
                self._mdg = grid

            # Update geometrical info in meshio format for the updated grid
            self._update_meshio_geom()
            self._update_constant_mesh_data()

        # If the problem is time dependent, but no time step is set, we set one using
        # the updated, internal counter.
        if time_dependent and time_step is None:
            time_step = self._time_step_counter
            self._time_step_counter += 1

        # If time step is prescribed, store it.
        if time_step is not None:
            self._exported_timesteps.append(time_step)

        # Preprocessing step with two main goals:
        # 1. Sort wrt. whether data is associated to subdomains or interfaces.
        # 2. Unify data type.
        subdomain_data, interface_data = self._sort_and_unify_data(data)

        # Export constant data to separate or standard files
        if self._export_constants_separately:
            # Export constant data to vtu when outdated
            if not self._exported_constant_data_up_to_date:
                # Export constant subdomain data to vtu
                if self._constant_subdomain_data:
                    self._has_constant_subdomain_data = True
                    self._export_data_vtu(
                        self._constant_subdomain_data, time_step, constant_data=True
                    )

                # Export constant interface data to vtu
                if self._constant_interface_data:
                    self._has_constant_interface_data = True
                    self._export_data_vtu(
                        self._constant_interface_data,
                        time_step,
                        constant_data=True,
                        interface_data=True,
                    )

                # Store the time step counter for later reference (required for pvd
                # files). NOTE: The counter is only updated if the constant data is
                # outdated, so if the mesh has been updated or new constant data has
                # been added in the course of the simulation.
                self._time_step_constant_data = time_step

                # Identify the constant data as fixed. Has the effect that the constant
                # data won't be exported if not the mesh is updated or new constant
                # data is added.
                self._exported_constant_data_up_to_date = True

            # Store the timestep referring to the origin of the constant data
            if hasattr(self, "_time_step_constant_data"):
                if self._time_step_constant_data is not None:
                    self._exported_timesteps_constants.append(
                        self._time_step_constant_data
                    )
        else:
            # Append constant subdomain and interface data to the standard containers
            # for subdomain and interface data.
            for key_sd, value in self._constant_subdomain_data.items():
                subdomain_data[key_sd] = value.copy()
            for key_intf, value in self._constant_interface_data.items():
                interface_data[key_intf] = value.copy()

        # Export subdomain and interface data to vtu format if existing
        if subdomain_data:
            self._has_subdomain_data = True
            self._export_data_vtu(subdomain_data, time_step)
        if interface_data:
            self._has_interface_data = True
            self._export_data_vtu(interface_data, time_step, interface_data=True)

        # Export mixed-dimensional grid to pvd format
        file_name = self._make_file_name(self._file_name, time_step, extension=".pvd")
        file_name = self._append_folder_name(self._folder_name, file_name)
        self._export_mdg_pvd(file_name, time_step)

    def write_pvd(
        self,
        times: Optional[np.ndarray] = None,
        file_extension: Optional[Union[np.ndarray, list[int]]] = None,
        append: bool = False,
        from_pvd_file: Optional[Path] = None,
    ) -> None:
        """Interface function to export in PVD file the time loop information. The user
        should open only this file in ParaView.

        We assume that the VTU associated files have the same name, and that they are
        placed the working directory.

        Parameters:
            times: array of actual times to be exported. These will be the times
                associated with individual time steps in, say, ParaView. By default,
                the times will be associated with the order in which the time steps
                were exported. This can be overridden by the file_extension argument.
                If no times are provided, the exported time steps are used.
            file_extension: End of file names used in the export of individual time
                steps, see self.write_vtu(). If provided, it should have the same
                length as time. If not provided, the file names will be picked from
                those used when writing individual time steps.
            append: Flag whether a existing file used for a restart is continued to be
                written.
            from_pvd_file: pvd file to be extended for append = True, the same as the
                default pvd file, if chosen 'None'.

        """
        # Strategy: Use a hardcoded template for pvd files gathering all relevant vtu
        # file for all exported time steps. The association between vtu files and time
        # step is part of the output. When appending an existing file, because of lack
        # of open+appending access of files, we simply read and write from scratch.
        # A pvd file mainly consists of three parts: header, main body, and footer.
        # The former and latter are hardcoded, while the main body contains the relevant
        # data (vtu files and time step) and is defined by traversing exported data.
        # Comment on the latter: Meshio only takes over vtu files. pvd files need to be
        # written in the following hardcoded manner. This has seemed to work for a while
        # now. The hardcoded style is exploited in importing routines.

        if times is None:
            times = np.array(self._exported_timesteps)

        if file_extension is None:
            file_extension = self._exported_timesteps
        elif isinstance(file_extension, np.ndarray):
            file_extension = file_extension.tolist()

            # Make sure that the inputs are consistent
            assert isinstance(file_extension, list)
            assert len(file_extension) == times.shape[0]

        # Extract the time steps related to constant data and complying with
        # file_extension. Implicitly test whether file_extension is a subset
        # of _exported_timesteps. Only if constant data has been exported.
        include_constant_data = (
            self._export_constants_separately
            and len(self._exported_timesteps_constants) > 0
        )
        if include_constant_data:
            indices = [self._exported_timesteps.index(e) for e in file_extension]
            file_extension_constants = [
                self._exported_timesteps_constants[i] for i in indices
            ]

        # Setup file name and check whether it already exists in storage
        pvd_file: Path = Path(
            self._append_folder_name(self._folder_name, self._file_name) + ".pvd"
        )
        file_exists: bool = pvd_file.exists()

        # Define the header - either copy paste from availble previous output, or define
        # hardcoded header.
        if file_exists and append:
            # Strategy: Continue writing available pvd file by first copying all content
            # until the restart time, here altogether defined as header.

            o_file = open(pvd_file if from_pvd_file is None else from_pvd_file, "r")
            # NOTE: It is strictly assumed that the considered pvd file is originating
            # from this very same method, i.e., it finishes with the final two lines:
            # "</Collection>\n" + "</VTKFile>" (see below)
            # Before appending new data, remove these last two lines from the pvd file.
            previous_content = o_file.readlines()
            o_file.close()

            # Rewrite the pvd file without the restart files and the footer
            header: str = "".join(previous_content[: -2 - len(self._restart_files)])

        else:
            # Start writing a new pvd file. Define hardcoded header.
            b = "LittleEndian" if sys.byteorder == "little" else "BigEndian"
            c = ' compressor="vtkZLibDataCompressor"'
            header = (
                '<?xml version="1.0"?>\n'
                + '<VTKFile type="Collection" version="0.1" '
                + 'byte_order="%s"%s>\n' % (b, c)
                + "<Collection>\n"
            )

        # Fix the footer - standard for vtu/pvd files and compatible with the XML style
        # of the header.
        footer = "</Collection>\n" + "</VTKFile>"

        # Open the file and write the header to file
        o_file = open(pvd_file, "w")
        o_file.write(header)

        # Define main body
        fm = '\t<DataSet group="" part="" timestep="%f" file="%s"/>\n'

        # Perform the same procedure as in _export_mdg_pvd but looping over all
        # designated time steps. Gather all data, and assign the actual time.
        for time, fn in zip(times, file_extension):
            # Go through all possible data types, analogously to _export_mdg_pvd.

            # Subdomain data
            for dim in self._dims:
                if self._has_subdomain_data and self.meshio_geom[dim] is not None:
                    o_file.write(
                        fm % (time, self._make_file_name(self._file_name, fn, dim))
                    )

            # Interface data.
            for dim in self._m_dims:
                if self._has_interface_data and self.m_meshio_geom[dim] is not None:
                    o_file.write(
                        fm
                        % (
                            time,
                            self._make_file_name(self._file_name + "_mortar", fn, dim),
                        )
                    )

        # Optionally, do the same for constant data.
        if include_constant_data:
            for time, fn_constants in zip(times, file_extension_constants):
                # Constant subdomain data.
                for dim in self._dims:
                    if (
                        self._has_constant_subdomain_data
                        and self.meshio_geom[dim] is not None
                    ):
                        o_file.write(
                            fm
                            % (
                                time,
                                self._make_file_name(
                                    self._file_name + "_constant", fn_constants, dim
                                ),
                            )
                        )

                # Constant interface data.
                for dim in self._m_dims:
                    if (
                        self._has_constant_interface_data
                        and self.m_meshio_geom[dim] is not None
                    ):
                        o_file.write(
                            fm
                            % (
                                time,
                                self._make_file_name(
                                    self._file_name + "_constant_mortar",
                                    fn_constants,
                                    dim,
                                ),
                            )
                        )

        # End with footer and close the file
        o_file.write(footer)
        o_file.close()

    # Some auxiliary routines used in write_vtu()

    def _sort_and_unify_data(
        self,
        data=None,
        # ignore type which is essentially Union[DataInput, list[DataInput]]
    ) -> tuple[SubdomainData, InterfaceData]:
        """Preprocess data.

        The routine has two goals:
        1. Splitting data into subdomain and interface data.
        2. Unify the data format. Store data in dictionaries, with keys given by
            subdomains/interfaces and names, and values given by the data arrays.

        Parameters:
            data: data provided by the user in the form of strings and/or tuples of
            subdomains/interfaces.

        Returns:
            Subdomain and interface data decomposed and brought into unified format.

        Raises:
            ValueError: if the data type provided is not supported.

        """

        # The strategy is to traverse the input data and check each data point for its
        # type and apply a corresponding conversion to a unique format. For each
        # supported input data format, a dedicated routine is implemented to 1. identify
        # whether the type is present; and 2. update the data dictionaries (to be
        # returned in this routine) in the correct format: The dictionaries use
        # (subdomain,key) and (interface,key) as key and the data array as value.

        # Now a list of these subroutines follows before the definition of the actual
        # routine.

        # Aux. method: Transform scalar- to vector-ranged values.
        def _to_vector_format(
            value: np.ndarray, grid: Union[pp.Grid, pp.MortarGrid]
        ) -> np.ndarray:
            """Check whether the value array has the right dimension corresponding to
            the grid size. If possible, translate the value to a vectorial object, but
            do nothing if the data naturally can be interpreted as scalar data.

            Parameters:
                value: input array to be converted.
                grid: subdomain or interface to which value is associated to.

            Raises:
                ValueError: if the value array is not compatible with the grid.

            """
            # Make some checks
            if not value.size % grid.num_cells == 0:
                # This line will raise an error if node or face data is exported.
                raise ValueError("The data array is not compatible with the grid.")

            # Convert to vectorial data if more data provided than grid cells available,
            # and the value array is not already in vectorial format
            if not value.size == grid.num_cells and not (
                len(value.shape) > 1 and value.shape[1] == grid.num_cells
            ):
                value = np.reshape(value, (-1, grid.num_cells), "F")

            return value

        def add_data_from_str(
            data_pt: str, subdomain_data: dict, interface_data: dict
        ) -> tuple[dict, dict, bool]:
            """Check whether data is provided by a key of a field - could be both
            subdomain and interface data. If so, collect all data corresponding to
            subdomains and interfaces identified by the key.

            Parameters:
                data_pt: data identifier via the associated key used in
                    ``pp.TIME_STEP_SOLUTIONS``.
                subdomain_data: container for subdomain data.
                interface_data: container for interface data.

            Returns:
                Updated data containers and flag of success.

            Raises:
                ValueError: if no data available in the mixed-dimensional grid for
                    given key.

            """

            # Only continue in case data is of type str
            if isinstance(data_pt, str):
                # Identify the key provided through the data.
                key = data_pt

                # Initialize tag storing whether there exists data associated to the key
                has_key = False

                def _add_data(
                    key: str,
                    grid: Union[pp.Grid, pp.MortarGrid],
                    grid_data: dict,
                    export_data: dict,
                ) -> bool:
                    if (
                        pp.TIME_STEP_SOLUTIONS in grid_data
                        and key in grid_data[pp.TIME_STEP_SOLUTIONS]
                    ):
                        # Fetch data and convert to vectorial format if needed
                        value: np.ndarray = _to_vector_format(
                            grid_data[pp.TIME_STEP_SOLUTIONS][key][0], grid
                        )

                        # Add data point in correct format to the collection
                        export_data[(grid, key)] = value

                        # Mark as success
                        return True
                    else:
                        return False

                # Check data associated to subdomain field data
                for sd, sd_data in self._mdg.subdomains(return_data=True):
                    if _add_data(key, sd, sd_data, subdomain_data):
                        has_key = True

                # Check data associated to interface field data
                for intf, intf_data in self._mdg.interfaces(return_data=True, codim=1):
                    if _add_data(key, intf, intf_data, interface_data):
                        has_key = True

                # Make sure the key exists
                if not has_key:
                    raise ValueError(
                        f"No data with provided key {key} present in the grid."
                    )

                # Return updated dictionaries and indicate successful conversion.
                return subdomain_data, interface_data, True

            else:
                # Return original data dictionaries and indicate no modification.
                return subdomain_data, interface_data, False

        def add_data_from_tuple_subdomains_str(
            data_pt: tuple[list[pp.Grid], str],
            subdomain_data: dict,
            interface_data: dict,
        ) -> tuple[dict, dict, bool]:
            """Check whether data is provided as tuple (subdomains, key), where
            subdomains is a list of subdomains, and key is a string. This routine
            explicitly checks only for subdomain data.

            Parameters:
                data_pt: data identifier via the key used in ``pp.TIME_STEP_SOLUTIONS``
                    and a specific subdomain.
                subdomain_data: container for subdomain data
                interface_data: container for interface data

            Returns:
                Updated data containers and flag of success.

            Raises:
                ValueError: if there exists no time step solutions in the subdomain
                    data with given key.

            """

            # Implementation of isinstance(data_pt, tuple[list[pp.Grid], str]).
            isinstance_tuple_subdomains_str = list(map(type, data_pt)) == [
                list,
                str,
            ] and all([isinstance(sd, pp.Grid) for sd in data_pt[0]])

            # If of correct type, convert to unique format and update subdomain data.
            if isinstance_tuple_subdomains_str:
                # By construction, the components are a list of grids and a key.
                subdomains: list[pp.Grid] = data_pt[0]
                key = data_pt[1]

                # Loop over grids and fetch the time step solutions corresponding to the
                # key
                for sd in subdomains:
                    # Fetch the data dictionary containing the data value
                    sd_data = self._mdg.subdomain_data(sd)

                    # Make sure the data exists.
                    if not (
                        pp.TIME_STEP_SOLUTIONS in sd_data
                        and key in sd_data[pp.TIME_STEP_SOLUTIONS]
                    ):
                        raise ValueError(
                            f"""No time step solution with prescribed key {key}
                            available on selected subdomains."""
                        )

                    # Fetch data and convert to vectorial format if suitable
                    value = _to_vector_format(
                        sd_data[pp.TIME_STEP_SOLUTIONS][key][0], sd
                    )

                    # Add data point in correct format to collection
                    subdomain_data[(sd, key)] = value

                # Return updated dictionaries and indicate successful conversion.
                return subdomain_data, interface_data, True

            else:
                # Return original data dictionaries and indicate no modification.
                return subdomain_data, interface_data, False

        # Aux. method: Detect and convert data of form ([interfaces], "key").
        def add_data_from_tuple_interfaces_str(
            data_pt: tuple[list[pp.MortarGrid], str],
            subdomain_data: dict,
            interface_data: dict,
        ) -> tuple[dict, dict, bool]:
            """Check whether data is provided as tuple (interfaces, key), where
            interfaces is a list of interfaces, and key is a string. This routine
            explicitly checks only for interface data.

            This routine is a translation of add_data_from_tuple_subdomains_str to
                interfaces.

            Parameters:
                data_pt: data identifier combining to be addressed interfaces and
                    a key present in pp.TIME_STEP_SOLUTIONS.
                subdomain_data: container for subdomain data.
                interface_data: container for interface data.

            Returns:
                Updated data containers and flag of success.

            Raises:
                ValueError: if there exists no time step solutions in the interface data
                    with given key.

            """

            # Implementation of isinstance(t, tuple[list[pp.MortarGrid], str]).
            isinstance_tuple_interfaces_str = list(map(type, data_pt)) == [
                list,
                str,
            ] and all([isinstance(intf, pp.MortarGrid) for intf in data_pt[0]])

            # If of correct type, convert to unique format and update subdomain data.
            if isinstance_tuple_interfaces_str:
                # By construction, the components are a list of interfaces and a key.
                interfaces: list[pp.MortarGrid] = data_pt[0]
                key = data_pt[1]

                # Loop over interfaces and fetch the time step solutions corresponding
                # to the key
                for intf in interfaces:
                    # Fetch the data dictionary containing the data value
                    intf_data = self._mdg.interface_data(intf)

                    # Make sure the data exists.
                    if not (
                        pp.TIME_STEP_SOLUTIONS in intf_data
                        and key in intf_data[pp.TIME_STEP_SOLUTIONS]
                    ):
                        raise ValueError(
                            f"""No time step solution with prescribed key {key}
                            available on selected interfaces."""
                        )

                    # Fetch data and convert to vectorial format if suitable
                    value = _to_vector_format(
                        intf_data[pp.TIME_STEP_SOLUTIONS][key][0], intf
                    )

                    # Add data point in correct format to collection
                    interface_data[(intf, key)] = value

                # Return updated dictionaries and indicate successful conversion.
                return subdomain_data, interface_data, True

            else:
                # Return original data dictionaries and indicate no modification.
                return subdomain_data, interface_data, False

        def add_data_from_tuple_subdomain_str_array(
            data_pt: tuple[pp.Grid, str, np.ndarray],
            subdomain_data: dict,
            interface_data: dict,
        ) -> tuple[dict, dict, bool]:
            """Check whether data is provided as tuple (sd, key, data),
            where sd is a single subdomain, key is a string, and data is a user-defined
            data array. This routine explicitly checks only for subdomain data.

            Parameters:
                data_pt: data tuple containing subdomain, arbitrary key, and associated
                    cell data.
                subdomain_data: container for subdomain data.
                interface_data: container for interface data.

            Returns:
                Updated data containers and flag of success.

            Raises:
                ValueError: if there exists no time step solutions in the interface data
                    with given key.

            """

            # Implementation of isinstance(t, tuple[pp.Grid, str, np.ndarray]).
            # NOTE: The type of a grid identifies the specific grid type (simplicial
            # etc.) Thus, isinstance is used here to detect whether a grid is provided.
            isinstance_tuple_subdomain_str_array = isinstance(
                data_pt[0], pp.Grid
            ) and list(map(type, data_pt))[1:] == [str, np.ndarray]

            # Convert data to unique format and update the subdomain data dictionary.
            if isinstance_tuple_subdomain_str_array:
                # Interpret (sd, key, value) = (data_pt[0], data_pt[1], data_pt[2]);
                sd = data_pt[0]
                key = data_pt[1]
                value = _to_vector_format(data_pt[2], sd)

                # Add data point in correct format to collection
                subdomain_data[(sd, key)] = value

                # Return updated dictionaries and indicate successful conversion.
                return subdomain_data, interface_data, True

            else:
                # Return original data dictionaries and indicate no modification.
                return subdomain_data, interface_data, False

        def add_data_from_tuple_interface_str_array(
            data_pt: tuple[pp.MortarGrid, str, np.ndarray],
            subdomain_data: dict,
            interface_data: dict,
        ) -> tuple[dict, dict, bool]:
            """Check whether data is provided as tuple (g, key, data), where e is a
            single interface, key is a string, and data is a user-defined data array.
            This routine explicitly checks only for interface data.

            Translation of add_data_from_tuple_subdomain_str_array to interfaces.

            Parameters:
                data_pt: data tuple containing interface, arbitrary key, and associated
                    cell data.
                subdomain_data: container for subdomain data.
                interface_data: container for interface data.

            Returns:
                Updated data containers and flag of success.

            Raises:
                ValueError: if there exists no time step solutions in the interface data
                    with given key.

            """

            # Implementation of isinstance(t, tuple[pp.MortarGrid, str, np.ndarray]).
            isinstance_tuple_interface_str_array = list(map(type, data_pt)) == [
                pp.MortarGrid,
                str,
                np.ndarray,
            ]

            # Convert data to unique format and update the interface data dictionary.
            if isinstance_tuple_interface_str_array:
                # Interpret (intf, key, value) = (data_pt[0], data_pt[1], data_pt[2]);
                intf = data_pt[0]
                key = data_pt[1]
                value = _to_vector_format(data_pt[2], intf)

                # Add data point in correct format to collection
                interface_data[(intf, key)] = value

                # Return updated dictionaries and indicate successful conversion.
                return subdomain_data, interface_data, True

            else:
                # Return original data dictionaries and indicate no modification.
                return subdomain_data, interface_data, False

        def add_data_from_tuple_str_array(
            data_pt: tuple[str, np.ndarray],
            subdomain_data: dict,
            interface_data: dict,
        ) -> tuple[dict, dict, bool]:
            """Check whether data is provided by a tuple (key, data), where key is a
            string, and data is a user-defined data array.

            This only works when the mixed-dimensional grid contains a single subdomain.

            Parameters:
                data_pt: data tuple containing arbitrary key, and associated cell data.
                subdomain_data: container for subdomain data.
                interface_data: container for interface data.

            Returns:
                Updated data containers and flag of success.

            Raises:
                ValueError: if the mixed-dimensional grid contains more than one
                    subdomain.

            """

            # Implementation if isinstance(data_pt, tuple[str, np.ndarray].
            isinstance_tuple_str_array = list(map(type, data_pt)) == [str, np.ndarray]

            # Convert data to unique format and update the interface data dictionary.
            if isinstance_tuple_str_array:
                # Fetch the correct grid. This option is only supported for
                # mixed-dimensional grids containing a single subdomain.
                subdomains = self._mdg.subdomains()
                if not len(subdomains) == 1:
                    raise ValueError(
                        f"""The data type used for {data_pt} is only supported if the
                        mixed-dimensional grid only contains a single subdomain."""
                    )

                # Fetch remaining ingredients required to define subdomain data element
                sd = subdomains[0]
                key = data_pt[0]
                value = _to_vector_format(data_pt[1], sd)

                # Add data point in correct format to collection
                subdomain_data[(sd, key)] = value

                # Return updated dictionaries and indicate successful conversion.
                return subdomain_data, interface_data, True

            else:
                # Return original data dictionaries and indicate no modification.
                return subdomain_data, interface_data, False

        ################################################
        # The actual routine _sort_and_unify_data()
        ################################################

        # Convert data to list, while keeping the data structures provided, or provide
        # an empty list if no data provided
        if data is None:
            data = list()
        elif not isinstance(data, list):
            data = [data]

        # Initialize container for data associated to subdomains and interfaces
        subdomain_data: SubdomainData = dict()
        interface_data: InterfaceData = dict()

        # Define methods to be used for checking the data type and performing the
        # conversion. This list implicitly also defines which input data is allowed.
        methods: list = [
            add_data_from_str,
            add_data_from_tuple_subdomains_str,
            add_data_from_tuple_interfaces_str,
            add_data_from_tuple_subdomain_str_array,
            add_data_from_tuple_interface_str_array,
            add_data_from_tuple_str_array,
        ]

        # Loop over all data points and collect them in a unified format. For this, two
        # separate dictionaries (for subdomain and interface data) are used. The final
        # format uses (subdomain/interface,key) as key of the dictionaries, and the
        # value is given by the corresponding data.
        for data_pt in data:
            # Initialize tag storing whether the conversion process for data_pt is
            # successful.
            success = False

            for method in methods:
                # Check whether data point of right type and convert to the unique data
                # type.
                subdomain_data, interface_data, success = method(
                    data_pt, subdomain_data, interface_data
                )

                # Stop, once a supported data format has been detected.
                if success:
                    break

            # Check if provided data has non-supported data format.
            if not success:
                raise ValueError(
                    f"Input data {data_pt} has wrong format and cannot be exported."
                )

        return subdomain_data, interface_data

    def _update_constant_mesh_data(self) -> None:
        """Construct/update subdomain and interface data related with geometry and
        topology.

        The data is identified as constant data. The final containers, stored as
        attributes _constant_subdomain_data and _constant_interface_data, have the same
        format as the output of _sort_and_unify_data.

        """
        # Assume a change in constant data (it is not checked whether the data really
        # has been modified). Has the effect that the constant data container will be
        # exported at the next application of write_vtu().
        self._exported_constant_data_up_to_date = False

        # Define constant subdomain data related to the mesh

        # Initialize container for constant subdomain data
        if not hasattr(self, "_constant_subdomain_data"):
            self._constant_subdomain_data = dict()

        # Add mesh related, constant subdomain data by direct assignment
        for sd, sd_data in self._mdg.subdomains(return_data=True):
            ones = np.ones(sd.num_cells, dtype=int)
            self._constant_subdomain_data[(sd, "cell_id")] = np.arange(
                sd.num_cells, dtype=int
            )
            self._constant_subdomain_data[(sd, "grid_dim")] = sd.dim * ones
            self._constant_subdomain_data[(sd, "subdomain_id")] = sd.id * ones
            self._constant_subdomain_data[(sd, "is_mortar")] = 0 * ones
            self._constant_subdomain_data[(sd, "mortar_side")] = (
                pp.grids.mortar_grid.MortarSides.NONE_SIDE.value * ones
            )

        # Define constant interface data related to the mesh

        # Initialize container for constant interface data
        if not hasattr(self, "_constant_interface_data"):
            self._constant_interface_data = dict()

        # Add mesh related, constant interface data by direct assignment.
        for intf, intf_data in self._mdg.interfaces(return_data=True, codim=1):
            # Construct empty arrays for all extra interface data
            self._constant_interface_data[(intf, "grid_dim")] = np.empty(0, dtype=int)
            self._constant_interface_data[(intf, "cell_id")] = np.empty(0, dtype=int)
            self._constant_interface_data[(intf, "interface_id")] = np.empty(
                0, dtype=int
            )
            self._constant_interface_data[(intf, "is_mortar")] = np.empty(0, dtype=int)
            self._constant_interface_data[(intf, "mortar_side")] = np.empty(
                0, dtype=int
            )

            # Initialize offset
            side_grid_num_cells: int = 0

            # Assign extra interface data by collecting values on both sides.
            for side, grid in intf.side_grids.items():
                ones = np.ones(grid.num_cells, dtype=int)

                # Grid dimension of the mortar grid
                self._constant_interface_data[(intf, "grid_dim")] = np.hstack(
                    (self._constant_interface_data[(intf, "grid_dim")], grid.dim * ones)
                )

                # Cell ids of the mortar grid
                self._constant_interface_data[(intf, "cell_id")] = np.hstack(
                    (
                        self._constant_interface_data[(intf, "cell_id")],
                        np.arange(grid.num_cells, dtype=int) + side_grid_num_cells,
                    )
                )

                # Grid edge number of each interface
                self._constant_interface_data[(intf, "interface_id")] = np.hstack(
                    (
                        self._constant_interface_data[(intf, "interface_id")],
                        intf.id * ones,
                    )
                )

                # Whether the interface is mortar
                self._constant_interface_data[(intf, "is_mortar")] = np.hstack(
                    (self._constant_interface_data[(intf, "is_mortar")], ones)
                )

                # Side of the mortar
                self._constant_interface_data[(intf, "mortar_side")] = np.hstack(
                    (
                        self._constant_interface_data[(intf, "mortar_side")],
                        side.value * ones,
                    )
                )

                # Update offset
                side_grid_num_cells += grid.num_cells

    def _export_data_vtu(
        self,
        data: Union[SubdomainData, InterfaceData],
        time_step: Optional[int],
        **kwargs,
    ) -> None:
        """Collect data associated to a single grid dimension and passing further to the
        final writing routine.

        For each fixed dimension, all subdomains of that dimension and the data related
        to those subdomains will be exported simultaneously. Analogously for interfaces.

        Parameters:
            data: Subdomain or interface data.
            time_step: time_step to be used to append the file name.
            kwargs:
                'interface_data' (boolean) indicates whether data is associated to an
                    interface, default is False.
                'constant_data' (boolean) indicates whether data is treated as constant
                    in time, default is False.

        Raises:
            TypeError: if keyword arguments contain unsupported keyword.
            ValueError: if data provided for some but not all subdomains or interfaces
                of particular dimension.

        """
        # Check for optional keywords
        self.interface_data: bool = kwargs.pop("interface_data", False)
        self.constant_data: bool = kwargs.pop("constant_data", False)
        if kwargs:
            msg = "_export_data_vtu got unexpected keyword argument '{}'"
            raise TypeError(msg.format(kwargs.popitem()[0]))

        # Fetch the dimensions to be traversed. For subdomains, fetch the dimensions of
        # the available grids, and for interfaces fetch the dimensions of the available
        # mortar grids.
        is_subdomain_data: bool = not self.interface_data
        dims = self._dims if is_subdomain_data else self._m_dims

        # Define file name base
        file_name_base: str = self._file_name
        # Extend in case of constant data
        file_name_base += "_constant" if self.constant_data else ""
        # Extend in case of interface data
        file_name_base += "_mortar" if self.interface_data else ""
        # Append folder name to file name base
        file_name_base = self._append_folder_name(self._folder_name, file_name_base)

        # Collect unique keys, and for unique sorting, sort by alphabet
        keys = list(set([key for _, key in data]))
        keys.sort()

        # Collect the data and extra data in a single stack for each dimension
        for dim in dims:
            # Define the full file name
            file_name: str = self._make_file_name(file_name_base, time_step, dim)

            # Get all geometrical entities of dimension dim:
            if is_subdomain_data:
                entities: list[Any] = self._mdg.subdomains(dim=dim)
            else:
                entities = self._mdg.interfaces(dim=dim, codim=1)

            # Construct the list of fields represented on this dimension.
            fields: list[Field] = []
            for key in keys:
                # Collect the values associated to all entities
                values = []
                for e in entities:
                    if (e, key) in data:
                        values.append(data[(e, key)])

                # Require data for all or none entities of that dimension.
                if len(values) not in [0, len(entities)]:
                    raise ValueError(
                        f"""Insufficient amount of data provided for key {key} on
                        dimension {dim}."""
                    )

                # If data has been found, append data to list after stacking values
                # for different entities
                if values:
                    field = Field(key, np.hstack(values))
                    fields.append(field)

            # Print data for the particular dimension. Since geometric info is required
            # distinguish between subdomain and interface data.
            meshio_geom = (
                self.meshio_geom[dim] if is_subdomain_data else self.m_meshio_geom[dim]
            )
            if meshio_geom is not None:
                self._write(fields, file_name, meshio_geom)

    def _export_mdg_pvd(self, file_name: str, time_step: Optional[int]) -> None:
        """Routine to export to pvd format and collect all data scattered over several
        files for distinct grid dimensions.

        Parameters:
            file_name: storage path for pvd file.
            time_step: used as appendix for the file name.

        """
        # Open the file
        o_file = open(file_name, "w")

        # Write VTK header to file
        b = "LittleEndian" if sys.byteorder == "little" else "BigEndian"
        c = ' compressor="vtkZLibDataCompressor"'
        header = (
            '<?xml version="1.0"?>\n'
            + '<VTKFile type="Collection" version="0.1" '
            + 'byte_order="%s"%s>\n' % (b, c)
            + "<Collection>\n"
        )
        o_file.write(header)
        fm = '\t<DataSet group="" part="" file="%s"/>\n'

        # Subdomain data.
        for dim in self._dims:
            if self._has_subdomain_data and self.meshio_geom[dim] is not None:
                o_file.write(fm % self._make_file_name(self._file_name, time_step, dim))

        # Interface data.
        for dim in self._m_dims:
            if self._has_interface_data and self.m_meshio_geom[dim] is not None:
                o_file.write(
                    fm
                    % self._make_file_name(self._file_name + "_mortar", time_step, dim)
                )

        # If constant data is exported to separate vtu files, also include these here.
        # The procedure is similar to the above, but the file names incl. the relevant
        # time step have to be adjusted.
        if self._export_constants_separately:
            # Constant subdomain data.
            for dim in self._dims:
                if (
                    self._has_constant_subdomain_data
                    and self.meshio_geom[dim] is not None
                ):
                    o_file.write(
                        fm
                        % self._make_file_name(
                            self._file_name + "_constant",
                            self._time_step_constant_data,
                            dim,
                        )
                    )

            # Constant interface data.
            for dim in self._m_dims:
                if (
                    self._has_constant_interface_data
                    and self.m_meshio_geom[dim] is not None
                ):
                    o_file.write(
                        fm
                        % self._make_file_name(
                            self._file_name + "_constant_mortar",
                            self._time_step_constant_data,
                            dim,
                        )
                    )

        o_file.write("</Collection>\n" + "</VTKFile>")
        o_file.close()

    def _update_meshio_geom(self) -> None:
        """Manager for storing the grid information in meshio format.

        The internal variables meshio_geom and m_meshio_geom, storing all essential
        (mortar) grid information as points, connectivity and cell ids, are created
        and stored.

        """
        # Subdomains
        for dim in self._dims:
            # Get subdomains with dimension dim
            subdomains = self._mdg.subdomains(dim=dim)
            # Export and store
            self.meshio_geom[dim] = self._export_grid(subdomains, dim)

        # Interfaces
        for dim in self._m_dims:
            # Extract the mortar grids for dimension dim, unrolled by sides
            interface_side_grids = [
                grid
                for intf in self._mdg.interfaces(dim=dim, codim=1)
                for _, grid in intf.side_grids.items()
            ]
            # Export and store
            self.m_meshio_geom[dim] = self._export_grid(interface_side_grids, dim)

    def _export_grid(
        self, grids: Iterable[pp.Grid], dim: int
    ) -> Union[None, Meshio_Geom]:
        """Wrapper function to export grids of dimension dim. Calls the appropriate
        dimension specific export function.

        Parameters:
            grids: Subdomains of same dimension.
            dim: Dimension of the subdomains.

        Returns:
            Meshio_Geom: Points, cells (storing the connectivity), and cell ids in
                correct meshio format.

        Raises:
            ValueError: if dim not 0, 1, 2 or 3.

        """
        if dim == 0:
            return None
        elif dim == 1:
            return self._export_grid_1d(grids)
        elif dim == 2:
            return self._export_grid_2d(grids)
        elif dim == 3:
            return self._export_grid_3d(grids)
        else:
            raise ValueError(f"Unknown dimension {dim}")

    def _export_grid_1d(self, grids: Iterable[pp.Grid]) -> Meshio_Geom:
        """Export the geometrical data (point coordinates) and connectivity information
        from the 1d PorePy grids to meshio.

        Parameters:
            grids: 1d grids.

        Returns:
            Meshio_Geom: Points, 1d cells (storing the connectivity), and cell ids in
                correct meshio format.

        """

        # In 1d each cell is a line
        cell_type = "line"

        # Dictionary storing cell->nodes connectivity information
        cell_to_nodes: dict[str, np.ndarray] = {cell_type: np.empty((0, 2), dtype=int)}

        # Dictionary collecting all cell ids for each cell type. Since each cell is a
        # line, the list of cell ids is trivial
        total_num_cells = np.sum(np.array([grid.num_cells for grid in grids]))
        cell_id: dict[str, list[int]] = {cell_type: [i for i in range(total_num_cells)]}

        # Data structure for storing node coordinates of all 1d grids.
        num_pts = np.sum([grid.num_nodes for grid in grids]).astype(int)
        meshio_pts = np.empty((num_pts, 3))  # type: ignore

        # Initialize offset. All data associated to 1d grids is stored in the same vtu
        # file, essentially using concatenation. To identify each grid, keep track of
        # number of nodes for each grid.
        nodes_offset = 0

        # Loop over all 1d grids
        for grid in grids:
            # Store scaled node coordinates
            sl = slice(nodes_offset, nodes_offset + grid.num_nodes)
            meshio_pts[sl, :] = grid.nodes.T * self._length_scale

            # Lines are 1-simplices, and have a trivial connectivity.
            cn_indices = self._simplex_cell_to_nodes(1, grid)

            # Add to previous connectivity information
            cell_to_nodes[cell_type] = np.vstack(
                (cell_to_nodes[cell_type], cn_indices + nodes_offset)
            )

            # Update offsets
            nodes_offset += grid.num_nodes

        # Construct the meshio data structure
        meshio_cells = list()
        meshio_cell_id = list()

        # For each cell_type store the connectivity pattern cell_to_nodes for the
        # corresponding cells with ids from cell_id.
        for cell_type, cell_block in cell_to_nodes.items():
            meshio_cells.append(meshio.CellBlock(cell_type, cell_block.astype(int)))
            meshio_cell_id.append(np.array(cell_id[cell_type]))

        # Return final meshio data: points, cell (connectivity), cell ids
        return Meshio_Geom(meshio_pts, meshio_cells, meshio_cell_id)

    def _simplex_cell_to_nodes(
        self, n: int, grid: pp.Grid, cells: Optional[np.ndarray] = None
    ) -> np.ndarray:
        """Determine cell to node connectivity for a general n-simplex mesh.

        Parameters:
            n: dimension of the simplices in the grid.
            grid: grid containing cells and nodes.
            cells: all n-simplex cells.

        Returns:
            np.ndarray: cell to node connectivity array, in which for each row
            (associated to cells) all associated nodes are marked.

        """
        # Determine cell-node ptr
        cn_indptr = (
            grid.cell_nodes().indptr[:-1]
            if cells is None
            else grid.cell_nodes().indptr[cells]
        )

        # Each n-simplex has n+1 nodes
        num_nodes = n + 1

        # Collect the indptr to all nodes of the cell.
        expanded_cn_indptr = np.vstack(
            [cn_indptr + i for i in range(num_nodes)]
        ).reshape(-1, order="F")

        # Detect all corresponding nodes by applying the expanded mask to the indices
        expanded_cn_indices = grid.cell_nodes().indices[expanded_cn_indptr]

        # Convert to right format.
        cn_indices = np.reshape(expanded_cn_indices, (-1, num_nodes), order="C")

        return cn_indices

    def _export_grid_2d(self, grids: Iterable[pp.Grid]) -> Meshio_Geom:
        """Export the geometrical data (point coordinates) and connectivity information
        from the 2d PorePy grids to meshio.

        Parameters:
            grids: 2d grids.

        Returns:
            Meshio_Geom: Points, 2d cells (storing the connectivity), and cell ids in
                correct meshio format.

        """

        # Use standard names for simple object types: in this routine only triangle and
        # quad cells are treated in a special manner.
        polygon_map = {"polygon3": "triangle", "polygon4": "quad"}

        # Dictionary storing cell->nodes connectivity information for all cell types.
        # For this, the nodes have to be sorted such that they form a circular chain,
        # describing the boundary of the cell.
        cell_to_nodes: dict[str, np.ndarray] = {}
        # Dictionary collecting all cell ids for each cell type.
        cell_id: dict[str, list[int]] = {}

        # Data structure for storing node coordinates of all 2d grids.
        num_pts = np.sum([grid.num_nodes for grid in grids])
        meshio_pts = np.empty((num_pts, 3))  # type: ignore

        # Initialize offsets. All data associated to 2d grids is stored in the same vtu
        # file, essentially using concatenation. To identify each grid, keep track of
        # number of nodes and cells for each grid.
        nodes_offset = 0
        cell_offset = 0

        # Loop over all 2d grids
        for grid in grids:
            # Store scaled node coordinates
            sl = slice(nodes_offset, nodes_offset + grid.num_nodes)
            meshio_pts[sl, :] = grid.nodes.T * self._length_scale

            # Determine cell types based on number of nodes.
            num_nodes_per_cell = grid.cell_nodes().getnnz(axis=0)

            # Loop over all available cell types and group cells of one type.
            g_cell_map = dict()
            for n in np.unique(num_nodes_per_cell):
                # Define cell type; check if it coincides with a predefined cell type
                cell_type = polygon_map.get(f"polygon{n}", f"polygon{n}")

                # Find all cells with n nodes, and store for later use
                cells = np.nonzero(num_nodes_per_cell == n)[0]
                g_cell_map[cell_type] = cells

                # Store cell ids in global container; init if entry not yet established
                if cell_type not in cell_id:
                    cell_id[cell_type] = []

                # Add offset taking into account previous grids
                cell_id[cell_type] += (cells + cell_offset).tolist()

            # Determine cell-node connectivity for each cell type and all cells. Treat
            # triangle, quad and polygonal cells differently aiming for optimized
            # performance.
            for n in np.unique(num_nodes_per_cell):
                # Define the cell type
                cell_type = polygon_map.get(f"polygon{n}", f"polygon{n}")

                # Check if cell_type is already defined in cell_to_nodes, otherwise
                # construct it
                if cell_type not in cell_to_nodes:
                    cell_to_nodes[cell_type] = np.empty((0, n), dtype=int)

                # Special case: Triangle cells, i.e., n=3.
                if cell_type == "triangle":
                    # Triangles are simplices and have a trivial connectivity.

                    # Fetch triangle cells
                    cells = g_cell_map[cell_type]
                    # Determine the trivial connectivity - triangles are 2-simplices.
                    cn_indices = self._simplex_cell_to_nodes(2, grid, cells)

                # Quad and polygon cells.
                else:
                    # For quads/polygons, grid.cell_nodes cannot be blindly used as for
                    # triangles, since the ordering of the nodes may define a cell of
                    # the type (here specific for quads)
                    # x--x and not x--x
                    #  \/          |  |
                    #  /\          |  |
                    # x--x         x--x .
                    # Therefore, use both grid.cell_faces and grid.face_nodes to make
                    # use of face information and sort those to retrieve the correct
                    # connectivity.

                    # Strategy: Collect all cell nodes including their connectivity in a
                    # matrix of double num cell size. The goal will be to gather
                    # starting and end points for all faces of each cell, sort those
                    # faces,such that they form a circular graph, and then choose the
                    # resulting starting points of all faces to define the connectivity.

                    # Fetch corresponding cells
                    cells = g_cell_map[cell_type]
                    # Determine all faces of all cells. Use an analogous approach as
                    # used to determine all cell nodes for triangle cells. And use that
                    # a polygon with n nodes has also n faces.
                    cf_indptr = grid.cell_faces.indptr[cells]
                    expanded_cf_indptr = np.vstack(
                        [cf_indptr + i for i in range(n)]
                    ).reshape(-1, order="F")
                    cf_indices = grid.cell_faces.indices[expanded_cf_indptr]

                    # Determine the associated (two) nodes of all faces for each cell.
                    fn_indptr = grid.face_nodes.indptr[cf_indices]
                    # Extract nodes for first and second node of each face; reshape such
                    # that all first nodes of all faces for each cell are stored in one
                    # row, i.e., end up with an array of size num_cells (for this cell
                    # type) x n.
                    cfn_indices = [
                        grid.face_nodes.indices[fn_indptr + i].reshape(-1, n)
                        for i in range(2)
                    ]
                    # Group first and second nodes, with alternating order of rows.
                    # By this, each cell is represented by two rows. The first and
                    # second rows contain first and second nodes of faces. And each
                    # column stands for one face.
                    cfn = np.ravel(cfn_indices, order="F").reshape(n, -1).T

                    # Sort faces for each cell such that they form a chain. Use a
                    # function compiled with Numba. This step is the bottleneck of
                    # this routine.
                    cfn = pp.utils.sort_points.sort_multiple_point_pairs(cfn).astype(
                        int
                    )

                    # For each cell pick the sorted nodes such that they form a chain
                    # and thereby define the connectivity, i.e., skip every second row.
                    cn_indices = cfn[::2, :]

                # Add offset to account for previous grids, and store
                cell_to_nodes[cell_type] = np.vstack(
                    (cell_to_nodes[cell_type], cn_indices + nodes_offset)
                )

            # Update offsets
            nodes_offset += grid.num_nodes
            cell_offset += grid.num_cells

        # Construct the meshio data structure
        meshio_cells = list()
        meshio_cell_id = list()

        # For each cell_type store the connectivity pattern cell_to_nodes for the
        # corresponding cells with ids from cell_id.
        for cell_type, cell_block in cell_to_nodes.items():
            # Meshio requires the keyword "polygon" for general polygons.
            # Thus, remove the number of nodes associated to polygons.
            cell_type_meshio_format = "polygon" if "polygon" in cell_type else cell_type
            meshio_cells.append(
                meshio.CellBlock(cell_type_meshio_format, cell_block.astype(int))
            )
            meshio_cell_id.append(np.array(cell_id[cell_type]))

        # Return final meshio data: points, cell (connectivity), cell ids
        return Meshio_Geom(meshio_pts, meshio_cells, meshio_cell_id)

    def _export_grid_3d(self, grids: Iterable[pp.Grid]) -> Meshio_Geom:
        """Export the geometrical data (point coordinates) and connectivity
        information from 3d PorePy grids to meshio.

        Parameters:
            grids: 3d grids.

        Returns:
            Points, 3d cells (storing the connectivity), and cell ids in correct meshio
            format.

        """

        # Three different cell types will be distinguished: Tetrahedra, hexahedra,
        # and general polyhedra. meshio does not allow for a mix of cell types
        # in 3d within a single grid (and we export all 3d grids at once). Thus,
        # if the 3d grids contains cells of varying types, all cells will be cast
        # as polyhedra.

        # Determine the cell types present among all grids.
        cell_types: set[str] = set()
        for grid in grids:
            # The number of faces per cell wil be later used to determining
            # the cell types
            num_faces_per_cell = np.unique(grid.cell_faces.getnnz(axis=0))

            if num_faces_per_cell.shape[0] == 1:
                n = num_faces_per_cell[0]
                if n == 4:
                    cell_types.add("tetra")
                elif n == 6 and isinstance(grid, pp.CartGrid):
                    cell_types.add("hexahedron")
                else:
                    cell_types.add("polyhedron")
            else:
                cell_types.add("polyhedron")

        # Use dedicated export for each grid type
        if len(cell_types) == 1 and "tetra" in cell_types:
            return self._export_simplex_3d(grids)
        elif len(cell_types) == 1 and "hexahedron" in cell_types:
            return self._export_hexahedron_3d(grids)
        else:
            return self._export_polyhedron_3d(grids)

    def _export_simplex_3d(self, grids: Iterable[pp.Grid]) -> Meshio_Geom:
        """Export the geometrical data (point coordinates) and connectivity
        information from 3d PorePy simplex grids to meshio.

        Parameters:
            grids: 3d simplex grids.

        Returns:
            Points, 3d cells (storing the connectivity), and cell ids in correct meshio
            format.

        """
        # For the special meshio geometric type "tetra", cell->nodes will be used to
        # store connectivity information. Each simplex has 4 nodes.
        cell_to_nodes = np.empty((0, 4), dtype=int)

        # Dictionary collecting all cell ids for each cell type.
        cell_id: list[int] = []

        # Data structure for storing node coordinates of all 3d grids.
        num_pts = np.sum([grid.num_nodes for grid in grids])
        meshio_pts = np.empty((num_pts, 3))  # type: ignore

        # Initialize offsets. All data associated to 3d grids is stored in the same vtu
        # file, essentially using concatenation. To identify each grid, keep track of
        # number of nodes and cells for each grid.
        nodes_offset = 0
        cell_offset = 0

        # Treat each 3d grid separately.
        for grid in grids:
            # Store scaled node coordinates
            sl = slice(nodes_offset, nodes_offset + grid.num_nodes)
            meshio_pts[sl, :] = grid.nodes.T * self._length_scale

            # Identify all cells as tetrahedra.
            cells = np.arange(grid.num_cells)

            # Add offset taking into account previous grids
            cell_id += (cells + cell_offset).tolist()

            # Determine local connectivity for all cells. Simplices are invariant under
            # permutations. Thus, no specific ordering of nodes is required. Tetrahedra
            # are essentially 3-simplices.
            cn_indices = self._simplex_cell_to_nodes(3, grid, cells)

            # Store cell-node connectivity, and add offset taking into account previous
            # grids
            cell_to_nodes = np.vstack((cell_to_nodes, cn_indices + nodes_offset))

            # Update offset
            nodes_offset += grid.num_nodes
            cell_offset += grid.num_cells

        # Initialize the meshio data structure for the connectivity and cell ids. There
        # is only one cell type, and meshio expects iterable data structs.
        meshio_cells = [meshio.CellBlock("tetra", cell_to_nodes.astype(int))]
        meshio_cell_id = [np.array(cell_id)]

        # Return final meshio data: points, cell (connectivity), cell ids
        return Meshio_Geom(meshio_pts, meshio_cells, meshio_cell_id)

    def _export_hexahedron_3d(self, grids: Iterable[pp.Grid]) -> Meshio_Geom:
        """Export the geometrical data (point coordinates) and connectivity
        information from 3d PorePy hexahedron grids to meshio.

        NOTE: Optimally, a StructuredGrid would be exported in this case. However,
        meshio does solely handle unstructured grids and cannot for instance write
        to *.vtr format.

        Parameters:
            grids: 3d hexahedron grids.

        Returns:
            Points, 3d cells (storing the connectivity), and cell ids in correct meshio
            format.

        """
        # For the special meshio geometric type "hexahedron", cell->nodes will be used
        # to store connectivity information. Each hexahedron has 8 nodes.
        cell_to_nodes = np.empty((0, 8), dtype=int)

        # Dictionary collecting all cell ids for each cell type.
        cell_id: list[int] = []

        # Data structure for storing node coordinates of all 3d grids.
        num_pts = np.sum([grid.num_nodes for grid in grids])
        meshio_pts = np.empty((num_pts, 3))  # type: ignore

        # Initialize offsets. Required taking into account multiple 3d grids.
        nodes_offset = 0
        cell_offset = 0

        # Treat each 3d grid separately.
        for grid in grids:
            # Store scaled node coordinates
            sl = slice(nodes_offset, nodes_offset + grid.num_nodes)
            meshio_pts[sl, :] = grid.nodes.T * self._length_scale

            # Identify all cells as tetrahedra.
            cells = np.arange(grid.num_cells)

            # Add offset taking into account previous grids
            cell_id += (cells + cell_offset).tolist()

            # Determine local connectivity for all cells. Simplices are invariant
            # under permutations. Thus, no specific ordering of nodes is required.

            # After all, the procedure is fairly similar to the treatment of tetra
            # cells. Most of the following code is analogous to
            # _simplex_cell_to_nodes(). However, for hexahedron cells the order of the
            # nodes is important and has to be adjusted. Based on the specific
            # definition of TensorGrids however, the node numbering can be hardcoded,
            # which results in better performance compared to a modular procedure.

            # Determine cell-node ptr
            cn_indptr = (
                grid.cell_nodes().indptr[:-1]
                if cells is None
                else grid.cell_nodes().indptr[cells]
            )

            # Collect the indptr to all nodes of the cell; each n-simplex cell contains
            # n nodes
            expanded_cn_indptr = np.vstack([cn_indptr + i for i in range(8)]).reshape(
                -1, order="F"
            )

            # Detect all corresponding nodes by applying the expanded mask to indices
            expanded_cn_indices = grid.cell_nodes().indices[expanded_cn_indptr]

            # Convert to right format.
            cn_indices = np.reshape(expanded_cn_indices, (-1, 8), order="C")

            # Reorder nodes to comply with the node numbering convention of meshio
            # regarding hexahedron cells.
            cn_indices = cn_indices[:, [0, 2, 6, 4, 1, 3, 7, 5]]

            # Test whether the hard-coded numbering really defines a hexahedron.
            assert self._test_hex_meshio_format(grid.nodes, cn_indices)

            # Store cell-node connectivity, and add offset taking into account previous
            # grids
            cell_to_nodes = np.vstack((cell_to_nodes, cn_indices + nodes_offset))

            # Update offset
            nodes_offset += grid.num_nodes
            cell_offset += grid.num_cells

        # Initialize the meshio data structure for the connectivity and cell ids. There
        # is only one cell type, and meshio expects iterable data structs.
        meshio_cells = [meshio.CellBlock("hexahedron", cell_to_nodes.astype(int))]
        meshio_cell_id = [np.array(cell_id)]

        # Return final meshio data: points, cell (connectivity), cell ids
        return Meshio_Geom(meshio_pts, meshio_cells, meshio_cell_id)

    def _test_hex_meshio_format(
        self, nodes: np.ndarray, cn_indices: np.ndarray
    ) -> bool:
        """Test whether the node numbering for each cell complies with the hardcoded
        numbering used by meshio, cf. documentation of meshio.

        Parameters:
            nodes: grid nodes.
            cn_indices: connectivity information.

        Returns:
            Flag whether the node numbering for each cell complies with the numbering
            of meshio.

        Raises:
            ImportError: if numba is not installed.

        """

        try:
            import numba
        except ImportError:
            raise ImportError("Numba not available on the system")

        # Just in time compilation
        @numba.njit("b1(f8[:,:], i4[:,:])", cache=True, parallel=True)
        def _function_to_compile(nodes, cn_indices):
            """Test whether the node numbering for each cell complies with the hardcoded
            numbering used by meshio, cf. documentation of meshio.

            For this, fetch three potential sides of the hex and test whether they lie
            circular chain within a plane. Here, the test is successful, if the node
            sets [0,1,2,3], [4,5,6,7], and [0,1,5,4] define planes.

            Paramerers:
                nodes: grid nodes.
                cn_indices: connectivity information.

            Returns:
                Flag whether the node numbering for each cell complies with the
                numbering of meshio.

            """

            # Assume initially correct format
            correct_format = True

            # Test each cell separately
            for i in numba.prange(cn_indices.shape[0]):
                # Assume initially that the cell is a hex
                is_hex = True

                # Visit three node sets and check whether they define feasible sides
                # of a hex.
                # FIXME use shorter code of the following style - note: the order in the
                # array is not the same troubling numba
                # global_ind_0 = cn_indices[i, 0:4]
                # global_ind_1 = cn_indices[i, 4:8]
                global_ind_0 = np.array(
                    [
                        cn_indices[i, 0],
                        cn_indices[i, 1],
                        cn_indices[i, 2],
                        cn_indices[i, 3],
                    ]
                )
                global_ind_1 = np.array(
                    [
                        cn_indices[i, 4],
                        cn_indices[i, 5],
                        cn_indices[i, 6],
                        cn_indices[i, 7],
                    ]
                )
                global_ind_2 = np.array(
                    [
                        cn_indices[i, 0],
                        cn_indices[i, 1],
                        cn_indices[i, 5],
                        cn_indices[i, 4],
                    ]
                )

                # Check each side separately
                for global_ind in [global_ind_0, global_ind_1, global_ind_2]:
                    # Fetch coordinates associated to the four nodes
                    coords = nodes[:, global_ind]

                    # Check orientation by determining normalized cross products of all
                    # two consecutive connections.
                    normalized_cross = np.zeros((3, 3))
                    for j in range(3):
                        cross = np.cross(
                            coords[:, j + 1] - coords[:, j],
                            coords[:, (j + 2) % 4] - coords[:, j + 1],
                        )
                        normalized_cross[:, j] = cross / np.linalg.norm(cross)

                    # Consider the points lying in a plane when each connection produces
                    # the same normalized cross product.
                    is_plane = np.linalg.matrix_rank(normalized_cross) == 1

                    # Combine with the remaining sides
                    is_hex = is_hex and is_plane

                # Combine the results for all cells
                correct_format = correct_format and is_hex

            return correct_format

        return _function_to_compile(nodes, cn_indices)

    def _export_polyhedron_3d(self, grids: Iterable[pp.Grid]) -> Meshio_Geom:
        """Export the geometrical data (point coordinates) and connectivity information
        from 3d PorePy polyhedron grids to meshio.

        Parameters:
            grids: 3d polyhedron grids.

        Returns:
            Meshio_Geom: Points, 3d cells (storing the connectivity), and cell ids in
            correct meshio format.

        """
        # For the general geometric type "polyhedron", cell->faces->nodes will be used
        # to store connectivity information, which can become significantly larger than
        # cell->nodes information used for special type grids.
        cell_to_faces: dict[str, list[list[int]]] = {}

        # Dictionary collecting all cell ids for each cell type.
        cell_id: dict[str, list[int]] = {}

        # Data structure for storing node coordinates of all 3d grids.
        num_pts = np.sum([grid.num_nodes for grid in grids])
        meshio_pts = np.empty((num_pts, 3))  # type: ignore

        # Initialize offsets. Required taking into account multiple 3d grids.
        nodes_offset = 0
        cell_offset = 0

        # Treat each 3d grid separately.
        for grid in grids:
            # Store scaled node coordinates
            sl = slice(nodes_offset, nodes_offset + grid.num_nodes)
            meshio_pts[sl, :] = grid.nodes.T * self._length_scale

            # Categorize all polyhedron cells by their number of nodes. Each category
            # will be treated separately allowing for using fitting datastructures.
            num_nodes_per_cell = grid.cell_nodes().getnnz(axis=0)

            g_cell_map = dict()

            for n in np.unique(num_nodes_per_cell):
                cell_type = f"polyhedron{n}"

                # Find all cells with n faces, and store for later use
                cells = np.nonzero(num_nodes_per_cell == n)[0]
                g_cell_map[cell_type] = cells

                # Store cell ids in global container; init if entry not yet established
                if cell_type not in cell_id:
                    cell_id[cell_type] = []

                # Add offset taking into account previous grids
                cell_id[cell_type] += (cells + cell_offset).tolist()

            # Determine local connectivity for all cells. Due to different treatment of
            # special and general cell types and to conform with array sizes (for
            # polyhedra), treat each cell type separately.
            for cell_type in g_cell_map.keys():
                # The general strategy is to define the connectivity as cell-face-nodes
                # information, where the faces are defined by nodes. Hence, this
                # information is significantly larger than the info provided for tetra
                # cells. Here, we make use of the fact that grid.face_nodes provides
                # nodes ordered wrt. the right-hand rule.

                # Fetch cells with n faces
                cells = g_cell_map[cell_type]

                # Store shortcuts to cell-face and face-node information
                cf_indptr = grid.cell_faces.indptr
                cf_indices = grid.cell_faces.indices
                fn_indptr = grid.face_nodes.indptr
                fn_indices = grid.face_nodes.indices

                # Determine the cell-face connectivity with faces described by their
                # nodes ordered such that they form a chain and are identified by the
                # face boundary. The final data format is a list[list[np.ndarray]]. The
                # outer list loops over all cells. Each cell entry contains a list over
                # faces, and each face entry is given by the face nodes.
                if cell_type not in cell_to_faces:
                    cell_to_faces[cell_type] = []
                cell_to_faces[cell_type] += [
                    [
                        fn_indices[fn_indptr[f] : fn_indptr[f + 1]]  # nodes
                        for f in cf_indices[cf_indptr[c] : cf_indptr[c + 1]]  # faces
                    ]
                    for c in cells  # cells
                ]

            # Update offset
            nodes_offset += grid.num_nodes
            cell_offset += grid.num_cells

        # Initialize the meshio data structure for the connectivity and cell ids.
        meshio_cells = list()
        meshio_cell_id = list()

        # Store the cells in meshio format
        for cell_type, cell_block in cell_to_faces.items():
            # Adapt the block number taking into account of previous cell types.
            meshio_cells.append(meshio.CellBlock(cell_type, cell_block))
            meshio_cell_id.append(np.array(cell_id[cell_type]))

        # Return final meshio data: points, cell (connectivity), cell ids
        return Meshio_Geom(meshio_pts, meshio_cells, meshio_cell_id)

    def _write(
        self, fields: Iterable[Field], file_name: str, meshio_geom: Meshio_Geom
    ) -> None:
        """Interface to meshio for exporting cell data.

        Parameters:
            fields: fields which shall be exported
            file_name: name of final file of export.
            meshio_geom: Namedtuple of points, connectivity information, and cell ids in
                meshio format (for a single dimension).

        Raises:
            ValueError: if some data has wrong dimension.

        """
        # Initialize empty cell data dictionary
        cell_data: dict[str, list[np.ndarray]] = {}

        # Split the data for each group of geometrically uniform cells. Utilize
        # meshio_geom for this.
        for field in fields:
            # Although technically possible, as implemented, field.values should never
            # be None.
            assert field.values is not None

            # For each field create a sub-vector for each geometrically uniform group
            # of cells
            cell_data[field.name] = list()

            # Fill up the data
            for ids in meshio_geom.cell_ids:
                if field.values.ndim == 1:
                    cell_data[field.name].append(field.values[ids])
                elif field.values.ndim == 2:
                    cell_data[field.name].append(field.values[:, ids].T)
                else:
                    raise ValueError("Data values have wrong dimension")

        # Create the meshio object
        meshio_grid_to_export = meshio.Mesh(
            meshio_geom.pts, meshio_geom.connectivity, cell_data=cell_data
        )

        # Write mesh information and data to VTK format.
        meshio.write(file_name, meshio_grid_to_export, binary=self._binary)

    def _append_folder_name(
        self, folder_name: Optional[str] = None, name: str = ""
    ) -> str:
        """Auxiliary method setting up potentially non-existent folder structure and
        setting up a path for exporting.

        Parameters:
            folder_name: name of the folder.
            name: prefix of the name of the files to be written.

        Returns:
            Complete path to the files to be written.

        """

        # If no folder_name is prescribed, the files will be stored in the working
        # directory.
        if folder_name is None:
            return name

        # Set up folder structure if not existent.
        if not os.path.exists(folder_name):
            os.makedirs(folder_name)

        # Return full path.
        return os.path.join(folder_name, name)

    def _make_file_name(
        self,
        file_name: str,
        time_step: Optional[int] = None,
        dim: Optional[int] = None,
        extension: str = ".vtu",
    ) -> str:
        """Auxiliary method to setting up file name.

        The final name is built as combination of a prescribed prefix, and possibly
        the dimension of underlying grid and time (step) the related data is
        associated to.

        Parameters:
            file_name: Prefix of the name of file to be exported.
            time_step: Time or time step (index).
            dim: Dimension of the exported grid.
            extension: Extension of the file, typically file ending defining the format.

        Returns:
            Complete name of file.

        """

        # Define non-empty time step extension including zero padding.
        time_extension = (
            "" if time_step is None else "_" + str(time_step).zfill(self._padding)
        )

        # Define non-empty dim extension
        dim_extension = "" if dim is None else "_" + str(dim)

        # Combine prefix and extensions to define the complete name
        return file_name + dim_extension + time_extension + extension<|MERGE_RESOLUTION|>--- conflicted
+++ resolved
@@ -236,11 +236,7 @@
                 associated to the same time step.
             keys: keywords addressing cell data to be transferred. If 'None', the
                 mixed-dimensional grid is checked for keywords corresponding to primary
-<<<<<<< HEAD
-                variables identified through pp.STATES.
-=======
                 variables identified through pp.TIME_STEP_SOLUTIONS.
->>>>>>> 151ae14a
 
         Returns:
             Time index, obtained from suffix.
@@ -327,11 +323,7 @@
             vtu_files: path(s) to vtu file(s)
             keys: keywords addressing cell data to be transferred. If 'None', the
                 mixed-dimensional grid is checked for keywords corresponding to primary
-<<<<<<< HEAD
-                variables identified through pp.STATES.
-=======
                 variables identified through pp.TIME_STEP_SOLUTIONS.
->>>>>>> 151ae14a
             kwargs:
                 automatic: boolean flag controlling whether dimensionality of the grids
                     and whether it is a subdomain or interface grid is read
