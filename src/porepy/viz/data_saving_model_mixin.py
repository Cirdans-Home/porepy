--- conflicted
+++ resolved
@@ -160,11 +160,7 @@
             vtu_files: path(s) to vtu file(s)
             keys: keywords addressing cell data to be transferred. If 'None', the
                 mixed-dimensional grid is checked for keywords corresponding to primary
-<<<<<<< HEAD
-                variables identified through pp.STATES.
-=======
                 variables identified through pp.TIME_STEP_SOLUTIONS.
->>>>>>> 151ae14a
             keyword arguments: see documentation of
                 :meth:`porepy.viz.exporter.Exporter.import_state_from_vtu`
 
@@ -203,11 +199,7 @@
             times_file: path to json file storing history of time and time step size.
             keys: keywords addressing cell data to be transferred. If 'None', the
                 mixed-dimensional grid is checked for keywords corresponding to primary
-<<<<<<< HEAD
-                variables identified through pp.STATES.
-=======
                 variables identified through pp.TIME_STEP_SOLUTIONS.
->>>>>>> 151ae14a
 
         Raises:
             ValueError: if incompatible file type provided.
