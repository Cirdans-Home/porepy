--- conflicted
+++ resolved
@@ -676,7 +676,6 @@
                Overall target cell size. It is required, if one
                of [cell_size_min, cell_size_fracture, cell_size_boundary] is not
                provided.
-<<<<<<< HEAD
             - ``'cell_size_min'``: ``float``: 
                 
                 Minimum cell size. If not provided,
@@ -737,42 +736,6 @@
                 z-direction.
                 
         fracture_network: Fracture network specification.
-=======
-            - ``'cell_size_min'``: ``float``: minimum cell size. If not provided,
-                    cell_size will be used for completeness.
-            - ``'cell_size_fracture'``: ``float``: target mesh size close to the fracture.
-               If not provided, cell_size will be used for completeness.
-               cell_size_boundary: ``float``: target mesh size close to the external
-               boundaries (can be seen as a far-field value). If not provided,
-               cell_size will be used for completeness.
-
-            if grid_type == "cartesian"
-                cell_size: ``float``: side length of the grid elements (squares in 2d
-                    and cubes 3d). It is required, if one of [cell_size_x, cell_size_y
-                    , cell_size_z] is not provided.
-                cell_size_x: ``float``: size in x-direction. If cell_size_x is
-                    provided, it overwrites cell_size in the x-direction.
-                cell_size_y: ``float``: size in y-direction. If cell_size_y is
-                    provided, it overwrites cell_size in the y-direction.
-                cell_size_z: ``float``: size in z-direction. If cell_size_z is
-                    provided, it overwrites cell_size in the z-direction.
-            if grid_type == "tensor_grid"
-                cell_size: ``float``: size in all directions. It is required, if one
-                    of [x_pts, y_pts, z_pts] is not provided.
-                x_pts: ``np.ndarray``: points in x-direction. The points np.min(x_pts)
-                    , np.max(x_pts) must be on the boundary. If x_pts is provided,
-                    it overwrites the information computed from cell_size in the
-                    x-direction.
-                y_pts: ``np.ndarray``: points in y-direction. The points np.min(y_pts)
-                    , np.max(y_pts) must be on the boundary. If y_pts is provided,
-                    it overwrites the information computed from cell_size in the
-                    y-direction.
-                z_pts: ``np.ndarray``: points in z-direction. The points np.min(z_pts)
-                    , np.max(z_pts) must be on the boundary. If z_pts is provided,
-                    it overwrites the information computed from cell_size in the
-                    z-direction.
-        fracture_network: fracture network specification.
->>>>>>> 574e572e
         **kwargs: A dictionary with extra meshing keys associated with each grid_type:
             
             if grid_type == "simplex": 
@@ -799,13 +762,8 @@
 
     Raises:
         TypeError: If invalid arguments types are provided. See validator functions:
-<<<<<<< HEAD
            - :meth:`~_validate_args`
            - :meth:`~_validate_args_types`
-=======
-            - :meth:`~_validate_args`
-            - :meth:`~_validate_args_types`
->>>>>>> 574e572e
         ValueError: If invalid arguments values are provided. See validator
             functions:
             - :meth:`~_validate_args`
