--- conflicted
+++ resolved
@@ -1,23 +1,15 @@
-<<<<<<< HEAD
 """
 Module to store the grid hiearchy formed by a set of fractures and their
 intersections in the form of a GridBucket.
-=======
-import numpy as np
+
+"""
 from scipy import sparse as sps
->>>>>>> 7cb1eafa
-
-"""
 import numpy as np
 import networkx
 import warnings
 
-<<<<<<< HEAD
-=======
 from utils import setmembership
 
-class Grid_Bucket(object):
->>>>>>> 7cb1eafa
 
 class GridBucket(object):
     """
@@ -110,7 +102,6 @@
 
 #------------------------------------------------------------------------------#
 
-<<<<<<< HEAD
     def nodes_of_edge(self, e):
         """
         Obtain the vertices of an edge.
@@ -125,28 +116,16 @@
         """
         return e[0], e[1]
 
-=======
-    def v_of_e(self, e): return e.source(), e.target()
-    
-#------------------------------------------------------------------------------#
-
-    def e_of_v(self, v): return [e for e in v.all_edges()]
-
-
-#------------------------------------------------------------------------------#
-
-    def neigh_of_v(self, v): return [w for w in  v.all_neighbours()]
-
-#------------------------------------------------------------------------------#
-
-    def get_grid(self, v):
-        return self.grids[v]
-
-#------------------------------------------------------------------------------#
-
-    def get_e_prop(self, e):
-        return self.face_cells[e]
->>>>>>> 7cb1eafa
+
+#------------------------------------------------------------------------------#
+
+    def node_neighbors(self, n):
+        """
+        Return:
+            list of networkx.node: Neighbors of node n
+
+        """
+        return self.graph.neighbors(n)
 
 #------------------------------------------------------------------------------#
 
@@ -271,6 +250,7 @@
             KeyError if the two grids do not form an edge.
 
         """
+        for gp in grid_pairs:
         if tuple(gp) in self.graph.edges():
             return self.graph.edge[gp[0]][gp[1]][key]
         elif tuple(gp[::-1]) in self.graph.edges():
@@ -354,7 +334,6 @@
 
 #------------------------------------------------------------------------------#
 
-<<<<<<< HEAD
     def assign_node_ordering(self):
         """
         Assign an ordering of the nodes in the graph, stored as the attribute
@@ -390,14 +369,15 @@
                 # Assign new value
                 n['node_number'] = counter
                 counter += 1
-=======
-#------------------------------------------------------------------------------#
 
     def target_2_source_nodes(self, g_src, g_trg):
+        """
+        Runar did this.
+
+        """
         node_source = g_src.global_point_ind
         node_target = g_trg.global_point_ind
         node_source = node_source[None,:]
         node_target = node_target[None,:]
         _, trg_2_src_nodes = setmembership.ismember_rows(node_source, node_target)
         return trg_2_src_nodes
->>>>>>> 7cb1eafa
