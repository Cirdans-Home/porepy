import numpy as np
import unittest

from porepy.numerics.fv.tpfa import TpfaMixedDim
from porepy.fracs import meshing
from porepy.params.data import Parameters
from porepy.params import tensor, bc


def setup_2d_1d(nx, simplex_grid=False):
    frac1 = np.array([[0.2, 0.8], [0.5, 0.5]])
    frac2 = np.array([[0.5, 0.5], [0.8, 0.2]])
    fracs = [frac1, frac2]
    if not simplex_grid:
        gb = meshing.cart_grid(fracs, nx, physdims=[1, 1])
    else:
        mesh_kwargs = {}
        mesh_size = .08
<<<<<<< HEAD
        mesh_kwargs['mesh_size'] = {'mode': 'constant', 'value': mesh_size,
                                    'bound_value': mesh_size}
=======
        mesh_kwargs['mesh_size'] = {'mode': 'constant',
                                    'value': mesh_size, 'bound_value': 1 * mesh_size}
>>>>>>> 829a323f
        domain = {'xmin': 0, 'ymin': 0, 'xmax': 1, 'ymax': 1}
        gb = meshing.simplex_grid(fracs, domain, **mesh_kwargs)

    gb.compute_geometry()
    gb.assign_node_ordering()
    gb.add_node_props(['param'])
    for g, d in gb:
        kxx = np.ones(g.num_cells)
        perm = tensor.SecondOrder(gb.dim_max(), kxx)
        a = 0.01 / np.max(nx)
        a = np.power(a, gb.dim_max() - g.dim)
        param = Parameters(g)
        param.set_tensor('flow', perm)
        param.set_aperture(a)
        if g.dim == 2:
            bound_faces = g.tags['domain_boundary_faces'].nonzero()[0]
            bound = bc.BoundaryCondition(g, bound_faces.ravel('F'),
                                         ['dir'] * bound_faces.size)
            bc_val = np.zeros(g.num_faces)
            bc_val[bound_faces] = g.face_centers[1, bound_faces]
            param.set_bc('flow', bound)
            param.set_bc_val('flow', bc_val)
        d['param'] = param

    return gb


def check_pressures(gb):
    """
    Check that the pressures are not too far from an approximate
    analytical solution. Note that the solution depends
    on the grid quality. Also sensitive to the way in which
    the tpfa half transmissibilities are computed.
    """
    for g, d in gb:
        pressure = d['pressure']
        pressure_analytic = g.cell_centers[1]
        p_diff = pressure - pressure_analytic
        assert np.max(np.abs(p_diff)) < 2e-2


class BasicsTest(unittest.TestCase):

    def test_uniform_flow_cart_2d_1d_cartesian(self):
        # Structured Cartesian grid
        gb = setup_2d_1d(np.array([10, 10]))

        # Python inverter is most efficient for small problems
        flux_discr = TpfaMixedDim('flow')
        A, rhs = flux_discr.matrix_rhs(gb)
        p = np.linalg.solve(A.A, rhs)

        flux_discr.solver.split(gb, 'pressure', p)

        check_pressures(gb)

    def test_uniform_flow_cart_2d_1d_simplex(self):
        # Unstructured simplex grid
        gb = setup_2d_1d(np.array([10, 10]), simplex_grid=True)

        # Python inverter is most efficient for small problems
        flux_discr = TpfaMixedDim('flow')
        A, rhs = flux_discr.matrix_rhs(gb)
        p = np.linalg.solve(A.A, rhs)

        flux_discr.solver.split(gb, 'pressure', p)

        check_pressures(gb)<|MERGE_RESOLUTION|>--- conflicted
+++ resolved
@@ -16,13 +16,8 @@
     else:
         mesh_kwargs = {}
         mesh_size = .08
-<<<<<<< HEAD
         mesh_kwargs['mesh_size'] = {'mode': 'constant', 'value': mesh_size,
                                     'bound_value': mesh_size}
-=======
-        mesh_kwargs['mesh_size'] = {'mode': 'constant',
-                                    'value': mesh_size, 'bound_value': 1 * mesh_size}
->>>>>>> 829a323f
         domain = {'xmin': 0, 'ymin': 0, 'xmax': 1, 'ymax': 1}
         gb = meshing.simplex_grid(fracs, domain, **mesh_kwargs)
 
