--- conflicted
+++ resolved
@@ -247,11 +247,7 @@
     def solve_mpsa(self, g, c, robin_weight, bnd, u_bound):
         bnd.robin_weight = robin_weight * np.ones(g.num_faces)
         stress, bound_stress = pp.numerics.fv.mpsa._mpsa_local(
-<<<<<<< HEAD
-            g, c, bnd, robin_weight=robin_weight, inverter="python"
-=======
             g, c, bnd, inverter="python"
->>>>>>> 4b26c928
         )
         div = pp.fvutils.vector_divergence(g)
         a = div * stress
