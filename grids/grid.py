--- conflicted
+++ resolved
@@ -21,11 +21,7 @@
     BOUNDARY = 1
     FRACTURE = 2
     TIP = 4
-<<<<<<< HEAD
 #   NEXT = 8
-=======
-#   NEXT = 6
->>>>>>> 3e270bfd
     WHOLE = np.iinfo(type(NONE)).max
 
 
