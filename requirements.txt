--- conflicted
+++ resolved
@@ -6,12 +6,8 @@
 numba >= 0.57
 numpy
 requests
-<<<<<<< HEAD
 scipy <= 1.11.1
-=======
-scipy <= 1.10
 seaborn
->>>>>>> 2362a988
 shapely
 six
 sympy
