import numpy as np
import scipy.sparse as sps
import os
import sys

from porepy.viz import exporter
from porepy.fracs import importer

from porepy.params import tensor
from porepy.grids import structured

from porepy.numerics.mixed_dim import coupler
from porepy.numerics.vem import vem_dual, vem_source
from porepy.numerics.fv.transport import upwind
from porepy.numerics.fv import tpfa

from porepy.params.bc import BoundaryCondition
from porepy.params.data import Parameters


#------------------------------------------------------------------------------#


def add_data_darcy(gb, domain, tol):
    gb.add_node_props(['param'])

    kf = 1e-4
    for g, d in gb:
        param = Parameters(g)

        kxx = np.ones(g.num_cells) * np.power(kf, g.dim < gb.dim_max())
        perm = tensor.SecondOrderTensor(g.dim, kxx)
        param.set_tensor("flow", perm)

        param.set_source("flow", np.zeros(g.num_cells))

        aperture = np.power(1e-2, gb.dim_max() - g.dim)
        param.set_aperture(np.ones(g.num_cells) * aperture)

        bound_faces = np.argwhere(g.tags['domain_boundary_faces']).ravel('F')
        if bound_faces.size != 0:
            bound_face_centers = g.face_centers[:, bound_faces]

            top = bound_face_centers[1, :] > domain['ymax'] - tol
            bottom = bound_face_centers[1, :] < domain['ymin'] + tol
            left = bound_face_centers[0, :] < domain['xmin'] + tol
            right = bound_face_centers[0, :] > domain['xmax'] - tol
            boundary = np.logical_or(np.logical_or(np.logical_or(top, bottom),
                                                   left), right)

            labels = np.array(['neu'] * bound_faces.size)
            labels[boundary] = ['dir']

            bc_val = np.zeros(g.num_faces)
            bc_dir = bound_faces[boundary]
            bc_val[bc_dir] = np.sum(
                g.face_centers[:, bc_dir], axis=0) * aperture

            param.set_bc("flow", BoundaryCondition(g, bound_faces, labels))
            param.set_bc_val("flow", bc_val)
        else:
            param.set_bc("flow", BoundaryCondition(
                g, np.empty(0), np.empty(0)))

        d['param'] = param

    # Assign coupling permeability
    gb.add_edge_props('kn')
    for e, d in gb.edges():
        gn = gb.nodes_of_edge(e)
        aperture = np.power(1e-2, gb.dim_max() - gn[0].dim)
        d['kn'] = np.ones(gn[0].num_cells) / aperture * kf

#------------------------------------------------------------------------------#


def add_data_advection_diffusion(gb, domain, tol):

    for g, d in gb:
        param = d['param']

        kxx = 5 * 1e-2 * np.ones(g.num_cells)
        perm = tensor.SecondOrderTensor(g.dim, kxx)
        param.set_tensor("transport", perm)

        # The 0.5 needs to be fixed in a better way
        source = 0.5 * np.ones(g.num_cells) * \
            g.cell_volumes * param.get_aperture()
        param.set_source("transport", source)

        bound_faces = np.argwhere(g.tags['domain_boundary_faces']).ravel('F')
        if bound_faces.size != 0:
            bound_face_centers = g.face_centers[:, bound_faces]

            top = bound_face_centers[1, :] > domain['ymax'] - tol
            bottom = bound_face_centers[1, :] < domain['ymin'] + tol
            left = bound_face_centers[0, :] < domain['xmin'] + tol
            right = bound_face_centers[0, :] > domain['xmax'] - tol
            boundary = np.logical_or(np.logical_or(np.logical_or(top, bottom),
                                                   left), right)

            labels = np.array(['neu'] * bound_faces.size)
            labels[boundary] = ['dir']

            bc_val = np.zeros(g.num_faces)
            bc_dir = bound_faces[boundary]

            param.set_bc("transport", BoundaryCondition(
                g, bound_faces, labels))
            param.set_bc_val("transport", bc_val)
        else:
            param.set_bc("transport", BoundaryCondition(
                g, np.empty(0), np.empty(0)))

    # Assign coupling discharge
    gb.add_edge_props('param')
    for e, d in gb.edges():
        g_h = gb.nodes_of_edge(e)[1]
        discharge = gb.node_props(g_h)['discharge']
        d['param'] = Parameters(g_h)
        d['discharge'] = discharge

#------------------------------------------------------------------------------#


do_save = False
folder = os.path.dirname(os.path.realpath(__file__)) + "/"
export_folder = folder + 'advection_diffusion_coupling'
tol = 1e-3

<<<<<<< HEAD
mesh_kwargs = {}
mesh_kwargs = {'mesh_mode': 'constant',
               'h_ideal': 0.045, 'h_min': 0.015}

=======
mesh_kwargs = {'mesh_size_frac': 0.045,
               'mesh_size_min': 0.01}
>>>>>>> 50a1f458
domain = {'xmin': -0.2, 'xmax': 1.2, 'ymin': -0.2, 'ymax': 1.2}
gb = importer.dfm_2d_from_csv(folder + 'network.csv', mesh_kwargs, domain)
gb.compute_geometry()
gb.assign_node_ordering()

# Assign parameters
add_data_darcy(gb, domain, tol)

# Choose and define the solvers and coupler
darcy = vem_dual.DualVEMMixedDim('flow')
A_flow, b_flow = darcy.matrix_rhs(gb)

solver_source = vem_source.DualSourceMixedDim('flow')
A_source, b_source = solver_source.matrix_rhs(gb)

up = sps.linalg.spsolve(A_flow + A_source, b_flow + b_source)
darcy.split(gb, "up", up)

gb.add_node_props(['pressure', "P0u"])
for g, d in gb:
    discharge = darcy.discr.extract_u(g, d["up"])
    d['discharge'] = discharge
    d['pressure'] = darcy.discr.extract_p(g, d["up"])
    d["P0u"] = darcy.discr.project_u(g, discharge, d)

if do_save:
    exporter.export_vtk(gb, 'darcy', ['pressure', "P0u"], folder=export_folder)

#################################################################

physics = 'transport'
advection = upwind.UpwindMixedDim(physics)
diffusion = tpfa.TpfaMixedDim(physics)

# Assign parameters
add_data_advection_diffusion(gb, domain, tol)

U, rhs_u = advection.matrix_rhs(gb)
D, rhs_d = diffusion.matrix_rhs(gb)

theta = sps.linalg.spsolve(D + U, rhs_u + rhs_d)
diffusion.split(gb, "temperature", theta)

if do_save:
    exporter.export_vtk(gb, 'advection_diffusion', [
        "temperature"], folder=export_folder)<|MERGE_RESOLUTION|>--- conflicted
+++ resolved
@@ -128,15 +128,8 @@
 export_folder = folder + 'advection_diffusion_coupling'
 tol = 1e-3
 
-<<<<<<< HEAD
-mesh_kwargs = {}
-mesh_kwargs = {'mesh_mode': 'constant',
-               'h_ideal': 0.045, 'h_min': 0.015}
-
-=======
 mesh_kwargs = {'mesh_size_frac': 0.045,
                'mesh_size_min': 0.01}
->>>>>>> 50a1f458
 domain = {'xmin': -0.2, 'xmax': 1.2, 'ymin': -0.2, 'ymax': 1.2}
 gb = importer.dfm_2d_from_csv(folder + 'network.csv', mesh_kwargs, domain)
 gb.compute_geometry()
