--- conflicted
+++ resolved
@@ -14,7 +14,6 @@
     else:
         kf = 1e-4
         phi_f = 0.01
-<<<<<<< HEAD
     data = {'domain': domain, 'tol': tol, 'aperture': 1e-4,  'km_low': 1e-1,
             'km': 1, 'kf': kf, 'phi_m': 1e-1, 'phi_f': phi_f,
             'dt': 0.25/100, 't_max': 0.25}
@@ -39,41 +38,4 @@
         for solver, solver_name in zip(solver_list, solver_names):
             for file_geo, mesh_id in files_geo.items():
                 folder = solver_name+'_case_'+str(test_case)+'_mesh_'+mesh_id
-                main(test_case, file_geo, folder, solver, solver_name)
-=======
-    data = {
-        "domain": domain,
-        "tol": tol,
-        "aperture": 1e-4,
-        "km_low": 1e-1,
-        "km": 1,
-        "kf": kf,
-        "phi_m": 1e-1,
-        "phi_f": phi_f,
-        "dt": .1,
-        "t_max": 5,
-    }
-
-    geiger.add_data(gb, data, solver_name)
-    solver(gb, folder)
-
-    solvers.transport(gb, data, solver_name, folder, geiger.AdvectiveDataAssigner)
-    return gb, data
-
-
-if __name__ == "__main__":
-    files_geo = ["mesh15.geo", "mesh1.geo", "mesh075.geo", "mesh05.geo"]
-    #    solver_list = [solvers.solve_rt0, solvers.solve_tpfa, solvers.solve_mpfa,
-    #                    solvers.solve_vem]
-    solver_list = [solvers.solve_tpfa, solvers.solve_vem]
-    solver_names = ["tpfa", "vem"]
-    test_cases = [2]
-
-    for test_case in test_cases:
-        for solver, solver_name in zip(solver_list, solver_names):
-            for mesh_id, file_geo in enumerate(files_geo):
-                folder = (
-                    solver_name + "_case_" + str(test_case) + "_mesh_" + str(mesh_id)
-                )
-                gb, data = main(test_case, file_geo, folder, solver, solver_name)
->>>>>>> 559401a9
+                main(test_case, file_geo, folder, solver, solver_name)