import numpy as np
import scipy.sparse as sps

from porepy.viz.exporter import Exporter
<<<<<<< HEAD

from porepy.grids.grid import FaceTag

from porepy.numerics.vem import vem_dual, vem_source

import example_2_1_create_grid
import example_2_1_data

#------------------------------------------------------------------------------#

def main(id_problem, tol=1e-5, N_pts=1000, if_export=False):
=======

from porepy.numerics.vem import vem_dual, vem_source

import example_2_1_create_grid
import example_2_1_data

#------------------------------------------------------------------------------#


def main(id_problem, is_coarse=False, tol=1e-5, N_pts=1000, if_export=False):
>>>>>>> 3e17191c

    folder_export = 'example_2_1_vem/' + str(id_problem) + "/"
    file_export = 'vem'

<<<<<<< HEAD
    gb = example_2_1_create_grid.create(id_problem, is_coarse=False, tol=tol)

    internal_flag = FaceTag.FRACTURE
    [g.remove_face_tag_if_tag(FaceTag.BOUNDARY, internal_flag) for g, _ in gb]
=======
    gb = example_2_1_create_grid.create(
        id_problem, is_coarse=is_coarse, tol=tol)
>>>>>>> 3e17191c

    # Assign parameters
    example_2_1_data.add_data(gb, tol)

    # Choose and define the solvers and coupler
    solver_flow = vem_dual.DualVEMDFN(gb.dim_max(), 'flow')
    A_flow, b_flow = solver_flow.matrix_rhs(gb)

    solver_source = vem_source.IntegralDFN(gb.dim_max(), 'flow')
    A_source, b_source = solver_source.matrix_rhs(gb)
<<<<<<< HEAD

    up = sps.linalg.spsolve(A_flow+A_source, b_flow+b_source)
    solver_flow.split(gb, "up", up)

    gb.add_node_props(["discharge", "p", "P0u"])
    solver_flow.extract_u(gb, "up", "discharge")
    solver_flow.extract_p(gb, "up", "p")
    solver_flow.project_u(gb, "discharge", "P0u")

    if if_export:
        save = Exporter(gb, file_export, folder_export)
        save.write_vtk(["p", "P0u"])

    b_box = gb.bounding_box()
    z_range = np.linspace(b_box[0][2]+tol, b_box[1][2]-tol, N_pts)
    pts = np.stack((0.5*np.ones(N_pts), 0.5*np.ones(N_pts), z_range))
    values = example_2_1_data.plot_over_line(gb, pts, 'p', tol)
=======

    up = sps.linalg.spsolve(A_flow + A_source, b_flow + b_source)
    solver_flow.split(gb, "up", up)

    gb.add_node_props(["discharge", 'pressure', "P0u"])
    solver_flow.extract_u(gb, "up", "discharge")
    solver_flow.extract_p(gb, "up", 'pressure')
    solver_flow.project_u(gb, "discharge", "P0u")

    if if_export:
        save = Exporter(gb, file_export, folder_export)
        save.write_vtk(['pressure', "P0u"])

    b_box = gb.bounding_box()
    z_range = np.linspace(b_box[0][2] + tol, b_box[1][2] - tol, N_pts)
    pts = np.stack((0.5 * np.ones(N_pts), 0.5 * np.ones(N_pts), z_range))
    values = example_2_1_data.plot_over_line(gb, pts, 'pressure', tol)
>>>>>>> 3e17191c

    arc_length = z_range - b_box[0][2]
    np.savetxt(folder_export + "plot_over_line.txt", (arc_length, values))

    # compute the flow rate
    diam, flow_rate = example_2_1_data.compute_flow_rate_vem(gb, tol)
<<<<<<< HEAD
    np.savetxt(folder_export+"flow_rate.txt", (diam, flow_rate))

#------------------------------------------------------------------------------#

num_simu = 21
for i in np.arange(num_simu):
    main(i+1, if_export=True)
=======
    np.savetxt(folder_export + "flow_rate.txt", (diam, flow_rate))

#------------------------------------------------------------------------------#


num_simu = 21
is_coarse = False
for i in np.arange(num_simu):
    main(i + 1, is_coarse, if_export=True)
>>>>>>> 3e17191c

#------------------------------------------------------------------------------#<|MERGE_RESOLUTION|>--- conflicted
+++ resolved
@@ -2,9 +2,6 @@
 import scipy.sparse as sps
 
 from porepy.viz.exporter import Exporter
-<<<<<<< HEAD
-
-from porepy.grids.grid import FaceTag
 
 from porepy.numerics.vem import vem_dual, vem_source
 
@@ -14,31 +11,14 @@
 #------------------------------------------------------------------------------#
 
 def main(id_problem, tol=1e-5, N_pts=1000, if_export=False):
-=======
-
-from porepy.numerics.vem import vem_dual, vem_source
-
-import example_2_1_create_grid
-import example_2_1_data
-
-#------------------------------------------------------------------------------#
-
-
-def main(id_problem, is_coarse=False, tol=1e-5, N_pts=1000, if_export=False):
->>>>>>> 3e17191c
 
     folder_export = 'example_2_1_vem/' + str(id_problem) + "/"
     file_export = 'vem'
 
-<<<<<<< HEAD
     gb = example_2_1_create_grid.create(id_problem, is_coarse=False, tol=tol)
 
     internal_flag = FaceTag.FRACTURE
     [g.remove_face_tag_if_tag(FaceTag.BOUNDARY, internal_flag) for g, _ in gb]
-=======
-    gb = example_2_1_create_grid.create(
-        id_problem, is_coarse=is_coarse, tol=tol)
->>>>>>> 3e17191c
 
     # Assign parameters
     example_2_1_data.add_data(gb, tol)
@@ -49,25 +29,6 @@
 
     solver_source = vem_source.IntegralDFN(gb.dim_max(), 'flow')
     A_source, b_source = solver_source.matrix_rhs(gb)
-<<<<<<< HEAD
-
-    up = sps.linalg.spsolve(A_flow+A_source, b_flow+b_source)
-    solver_flow.split(gb, "up", up)
-
-    gb.add_node_props(["discharge", "p", "P0u"])
-    solver_flow.extract_u(gb, "up", "discharge")
-    solver_flow.extract_p(gb, "up", "p")
-    solver_flow.project_u(gb, "discharge", "P0u")
-
-    if if_export:
-        save = Exporter(gb, file_export, folder_export)
-        save.write_vtk(["p", "P0u"])
-
-    b_box = gb.bounding_box()
-    z_range = np.linspace(b_box[0][2]+tol, b_box[1][2]-tol, N_pts)
-    pts = np.stack((0.5*np.ones(N_pts), 0.5*np.ones(N_pts), z_range))
-    values = example_2_1_data.plot_over_line(gb, pts, 'p', tol)
-=======
 
     up = sps.linalg.spsolve(A_flow + A_source, b_flow + b_source)
     solver_flow.split(gb, "up", up)
@@ -85,31 +46,19 @@
     z_range = np.linspace(b_box[0][2] + tol, b_box[1][2] - tol, N_pts)
     pts = np.stack((0.5 * np.ones(N_pts), 0.5 * np.ones(N_pts), z_range))
     values = example_2_1_data.plot_over_line(gb, pts, 'pressure', tol)
->>>>>>> 3e17191c
 
     arc_length = z_range - b_box[0][2]
     np.savetxt(folder_export + "plot_over_line.txt", (arc_length, values))
 
     # compute the flow rate
     diam, flow_rate = example_2_1_data.compute_flow_rate_vem(gb, tol)
-<<<<<<< HEAD
-    np.savetxt(folder_export+"flow_rate.txt", (diam, flow_rate))
-
-#------------------------------------------------------------------------------#
-
-num_simu = 21
-for i in np.arange(num_simu):
-    main(i+1, if_export=True)
-=======
     np.savetxt(folder_export + "flow_rate.txt", (diam, flow_rate))
 
 #------------------------------------------------------------------------------#
 
 
 num_simu = 21
-is_coarse = False
 for i in np.arange(num_simu):
-    main(i + 1, is_coarse, if_export=True)
->>>>>>> 3e17191c
+    main(i+1, if_export=True)
 
 #------------------------------------------------------------------------------#