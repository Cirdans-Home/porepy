--- conflicted
+++ resolved
@@ -4,7 +4,7 @@
 We consider two functional tests:
 
     - The first test guarantees that the results obtained with the Biot class
-      :class:`porepy.applications.derived_models.Biot` matches `exactly` the results
+      :class:`porepy.applications.classic_models.Biot` matches `exactly` the results
       obtained with the full poromechanical model
       :class:`porepy.models.poromechanics.Poromechanics` when biot_coefficient = 1,
       fluid compressibility = 0, and specific_storage = 0.
@@ -18,22 +18,19 @@
 import numpy as np
 
 import porepy as pp
-from porepy.applications.verification_setups.terzaghi_biot import (
-    ModifiedDataSavingMixin,
+
+from porepy.models.poromechanics import Poromechanics
+from porepy.models.verification_setups.verifications_utils import VerificationUtils
+from porepy.models.verification_setups.terzaghi_biot import (
+    terzaghi_solid_constants,
+    terzaghi_fluid_constants,
+    TerzaghiSetup,
+    PseudoOneDimensionalColumn,
+    SetupUtilities,
     ModifiedPoromechanicsBoundaryConditions,
     ModifiedSolutionStrategy,
-<<<<<<< HEAD
-    PseudoOneDimensionalColumn,
-    SetupUtilities,
-    TerzaghiSetup,
-    terzaghi_fluid_constants,
-    terzaghi_solid_constants,
-=======
     ModifiedDataSavingMixin,
->>>>>>> 27cb8e9d
 )
-from porepy.applications.verification_setups.verification_utils import VerificationUtils
-from porepy.models.poromechanics import Poromechanics
 
 
 class TerzaghiSetupPoromechanics(
